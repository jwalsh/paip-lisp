--- conflicted
+++ resolved
@@ -531,11 +531,7 @@
 ## 12.4 Improving the Compilation of Unification
 
 Now we turn to the improvement of `compile-unify`.
-<<<<<<< HEAD
 Recall that we want to eliminate certain calls to `unify!` so that, for example, the first clause of `member`:
-=======
-Recall that we want to eliminate certain calls to `unify!` so that, for example, the first clause of `member:`
->>>>>>> c1dfb88d
 
 ```lisp
 (<- (member ?item (?item . ?rest)))
