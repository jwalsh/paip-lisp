--- conflicted
+++ resolved
@@ -315,15 +315,9 @@
     r))
 ```
 
-<<<<<<< HEAD
 Both `poly+poly` and `poly*poly` make use of the function `normalize-poly` to "normalize" the result.
 The idea is that `(- (^ 5) (^ x 5))` should return `0`, not `#(x 0 0 0 0 0 0)`.
 Note that `normalize-poly` is a destructive operation: it calls `delete`, which can actually alter its argument.
-=======
-Both `poly+poly` and `poly*poly` make use of the function `normalize-poly` to "normalize" the `result`.
-The idea is that `(- (^ 5) (^ x 5))` should return 0, not `#(x 0 0 0 0 0 0)`.
-Note that `normalize-poly` is a destructive operation: it calls `delete,` which can actually alter its argument.
->>>>>>> c1dfb88d
 Normally this is a dangerous thing, but since `normalize-poly` is replacing something with its conceptual equal, no harm is done.
 
 ```lisp
