--- conflicted
+++ resolved
@@ -933,11 +933,8 @@
     ((SETQ THAT (ASSOC ITEM A-LIST)) (PROCESS (CDR THAT)))))
 ```
 
-<<<<<<< HEAD
-This was a convenient feature (compare it to the `=>` feature of Scheme's `cond`, as discussed on [page 778](B9780080571157500224.xhtml#p778)), but it backfired often enough that I eventually gave up on my version of `if`.
-=======
+
 This was a convenient feature (compare it to the => feature of Scheme's cond, as discussed on [page 778](chapter22.md#p778)), but it backfired often enough that I eventually gave up on my version of `if`.
->>>>>>> 985d6d62
 Here's why.
 I would write code like this:
 
