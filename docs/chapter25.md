--- conflicted
+++ resolved
@@ -250,12 +250,7 @@
 Therefore, it cannot capture lexical variables the way a closure does.
 
 **Remedy:** The correct way to create a closure is to evaluate a call to the special form `function`, or its abbreviation, `#'`.
-<<<<<<< HEAD
-Here is a replacement for the code beginning with '(`lambda ....` Note that it is a closure, closed over `pred` and `c`.
-=======
-Here is a replacement for the code beginning with `'(lambda ....`
-Note that it is a closure, closed over `pred` and `c`.
->>>>>>> c1dfb88d
+Here is a replacement for the code beginning with '(`lambda ...`. Note that it is a closure, closed over `pred` and `c`.
 Also note that it gets the `predicate` each time it is called; thus, it is safe to use even when predicates are being changed dynamically.
 The previous version would not work when a predicate is changed.
 
@@ -461,11 +456,7 @@
 
 The function `read-from-string` takes two optional arguments, `eof-errorp` and `eof-value`, in addition to the keyword arguments.
 Thus, in the expression above, `:start` is taken as the value of `eof-errorp`, with `2` as the value of `eof-value`.
-<<<<<<< HEAD
 The correct answer is in fact to read from the start of the string and return the very first form, `a`.
-=======
-The correct answer is in fact to read from the start of the string and return the very first form, a.
->>>>>>> c1dfb88d
 
 The functions `read-from-string` and `parse-namestring` are the only built-in functions that have this problem, because they are the only ones that have both optional and keyword arguments, with an even number of optional arguments.
 The functions `write-line` and `write-string` have keyword arguments and a single optional argument (the stream), so if the stream is accidently omitted, an error will be signaled.
@@ -762,17 +753,10 @@
 The five values are: (1) a list of temporary, local variables used in the code; (2) a list of values these variables should be bound to; (3) a list of one variable to hold the value specified in the call to `setf`; (4) code that will store the value in the proper place; (5) code that will access the value of the place.
 This is necessary for variations of `setf` like `inef` and `pop`, which need to both access and store.
 
-<<<<<<< HEAD
 In the following `setf` method for `last`, then, we are defining the meaning of `(setf (last place) value)`.
 We keep track of all the variables and values needed to evaluate `place`, and add to that three more local variables: `last2-var` will hold the last two elements of the list, `last2-p` will be true only if there are two or more elements in the list, and `last-var` will hold the form to access the last element of the list.
 We also make up a new variable, `result`, to hold the `value`.
 The code to store the value either modifies the `cdr` of `last2-var`, if the list is long enough, or it stores directly into `place`.
-=======
-In the following `setf` method for `last`, then, we are defining the meaning of (`setf` (`last place`) `value`).
-We keep track of all the variables and values needed to evaluate `place`, and add to that three more local variables: `last2-var` will hold the last two elements of the list, `last2-p` will be true only if there are two or more elements in the list, and `last-var` will hold the form to access the last element of the list.
-We also make up a new variable, `result`, to hold the `value`.
-The code to store the value either modifies the cdr of `last2-var`, if the list is long enough, or it stores directly into `place`.
->>>>>>> c1dfb88d
 The code to access the value just retrieves `last-var`.
 
 ```lisp
