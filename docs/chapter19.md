--- conflicted
+++ resolved
@@ -82,15 +82,10 @@
 (setf *grammar* *grammar3*)
 ```
 
-<<<<<<< HEAD
-I also define the data types `rule`, `parse`, and `tree`, and some functions for getting at the rules.
-Rules are defined as structures of type list with three slots: the left-hand side, the arrow (which should always be represented as the literal `->`) and the right-hand side.
-Compare this to the treatment on [page 40](B9780080571157500029.xhtml#p40).
-=======
+
 I also define the data types `rule, parse`, and `tree`, and some functions for getting at the rules.
 Rules are defined as structures of type list with three slots: the left-hand side, the arrow (which should always be represented as the literal ->) and the right-hand side.
 Compare this to the treatment on [page 40](chapter2.md#p40).
->>>>>>> 985d6d62
 
 ```lisp
 (defstruct (rule (:type list)) lhs -> rhs sem)
