--- conflicted
+++ resolved
@@ -128,19 +128,11 @@
   (find-all-if #'null parses :key #'parse-rem))
 ```
 
-<<<<<<< HEAD
 The function `parse` looks at the first word and considers each category it could be.
 It makes a parse of the first word under each category, and calls `extend-parse` to try to continue to a complete parse.
 `parse` uses `mapcan` to append together all the resulting parses.
 As an example, suppose we are trying to parse "the man took the ball."
 `parse` would find the single lexical rule for "the" and call `extend-parse` with a parse with tree `(Art the)` and remainder "man took the ball," with no more categories needed.
-=======
-The function parse looks at the first word and considers each category it could be.
-It makes a parse of the first word under each category, and calls extend - parse to try to continue to a complete parse.
-parse uses mapcan to append together all the resulting parses.
-As an example, suppose we are trying to parse "the man took the ball."
-`parse` would find the single lexical rule for "the" and call extend-parse with a parse with tree (Art the) and remainder "man took the ball," with no more categories needed.
->>>>>>> c1dfb88d
 
 `extend-parse` has two cases.
 If the partial parse needs no more categories to be complete, then it returns the parse itself, along with any parses that can be formed by extending parses starting with the partial parse.
@@ -338,11 +330,7 @@
 By memoizing `parse` we reduce the parse time from 33 to .13 seconds, a 250-fold speed-up.
 We can get a more systematic comparison by looking at a range of examples.
 For example, consider sentences of the form "The man hit the table [with the ball]\*" for zero or more repetitions of the PP "with the ball."
-<<<<<<< HEAD
 In the following table we record N, the number of repetitions of the PP, along with the number of resulting parses,<a id="tfn19-2"></a><sup>[2](#fn19-2)</sup> and for both memoized and unmemoized versions of parse, the number of seconds to produce the parse, the number of parses per second (PPS), and the number of recursive calls to `parse`.
-=======
-In the following table we record N, the number of repetitions of the PP, along with the number of resulting parses,<a id="tfn19-2"></a><sup>[2](#fn19-2)</sup> and for both memoized and unmemoized versions of `parse`, the number of seconds to produce the parse, the number of parses per second (PPS), and the number of recursive calls to `parse`.
->>>>>>> c1dfb88d
 The performance of the memoized version is quite acceptable; for N=5, a 20-word sentence is parsed into 132 possibilities in .68 seconds, as opposed to the 20 seconds it takes in the unmemoized version.
 
 |     |          | Memoized |       |         | Unmemoized |       |         |
@@ -433,15 +421,9 @@
 Let's first consider the relevant data structures.
 We need to add a component for the semantics to both the rule and tree structures.
 Once we've done that, it is clear that trees are nothing more than instances of rules, so their definitions should reflect that.
-<<<<<<< HEAD
 Thus, I use an `:include` defstruct to define trees, and I specify no copier function, because `copy-tree` is already a Common Lisp function, and I don't want to redefine it.
 To maintain consistency with the old new-tree function (and to avoid having to put in all those keywords) I define the constructor `new-tree`.
 This option to `defstruct` makes `(new-tree a b c)` equivalent to `(make-tree :lhs a :sem b :rhs c)`.
-=======
-Thus, I use an `:include` defstruct to define trees, and I specify no copier function, because copy-tree is already a Common Lisp function, and I don't want to redefine it.
-To maintain consistency with the old new-tree function (and to avoid having to put in all those keywords) I define the constructor new-tree.
-This option to `defstruct makes (new-tree a b c)` equivalent to `(make-tree :lhs a :sem b :rhs c)`.
->>>>>>> c1dfb88d
 
 ```lisp
 (defstruct (rule (:type list)) lhs -> rhs sem)
@@ -460,11 +442,7 @@
 (NP -> (NP CONJ NP) infix-funcall)
 ```
 
-<<<<<<< HEAD
 then the semantics of the phrase "1 to 5 without 3" could be determined by first determining the semantics of "1 to 5" to be `(1 2 3 4 5)`, of "without" to be `set-difference`, and of "3" to be (3).
-=======
-then the semantics of the phrase "1 to 5 without 3" could be determined by first determining the semantics of "1 to 5" to be `(1 2 3 4 5)`, of "without" to be `set-difference`, and of "3" to be `(3)`.
->>>>>>> c1dfb88d
 After these sub-constituents are determined, the rule is applied by calling the function `infix-funcall` with the three arguments `(1 2 3 4 5)`, `set-difference`, and `(3)`.
 Assuming that `infix-funcall` is defined to apply its second argument to the other two arguments, the result will be `(1 2 4 5)`.
 
@@ -920,11 +898,7 @@
 Seeing all the scores in gory detail may be of academic interest, but what we really want is something to pick out the best interpretation.
 The following code is appropriate for many situations.
 It picks the top scorer, if there is a unique one, or queries the user if several interpretations tie for the best score, and it complains if there are no valid parses at all.
-<<<<<<< HEAD
 The `query-user` function may be useful in many applications, but note that `meaning` uses it only as a default; a program that had some automatic way of deciding could supply another `tie-breaker` function to `meaning`.
-=======
-The query-user function may be useful in many applications, but note that `meaning` uses it only as a default; a program that had some automatic way of deciding could supply another `tie-breaker` function to `meaning`.
->>>>>>> c1dfb88d
 
 ```lisp
 (defun meaning (words &optional (tie-breaker #'query-user))
@@ -1040,13 +1014,8 @@
 ```lisp
 > (meaning '(play 1 to 5 from CD shuffled and
              record 1 to 5 from CD and 1 and 3 and 7 from 1))
-<<<<<<< HEAD
 (PROGN (PLAY '(1 5 2 3 4) :FROM 'CD)
        (RECORD '(1 2 3 4 5) :FROM 'CD)
-=======
-(PROGN (PLAY '(15 2 3 4) :FROM 'CD)
-       (RECORD '(12345) :FROM 'CD)
->>>>>>> c1dfb88d
        (RECORD '(1 3 7) :FROM '1))
 ```
 
@@ -1128,14 +1097,9 @@
 
 ```lisp
 (defun parser (words &optional (cat 's))
-<<<<<<< HEAD
-      "Parse a list of words; return only parses with no remainder."
-      (mapcar #'parse-tree (complete-parses (parse words cat))))
-=======
   "Parse a list of words; return only parses with no remainder."
   (mapcar #'parse-tree (complete-parses (parse words cat))))
 
->>>>>>> c1dfb88d
 (defun parse (tokens start-symbol)
   "Parse a list of tokens, return parse trees and remainders."
   (if (eq (first tokens) start-symbol)
@@ -1161,15 +1125,9 @@
 
 **Answer 19.5** If it were omitted, then `:test` would default to `#'eql`, and it would be possible to remove the "wrong" element from the list.
 Consider the list `(1.0 1.0)` in an implementation where floating-point numbers are `eql` but not `eq`.
-<<<<<<< HEAD
 If `random-elt` chooses the first 1.0 first, then everything is satisfactory-the result list is the same as the input list.
 However, if `random-elt` chooses the second 1.0, then the second 1.0 will be the first element of the answer, but `remove` will remove the wrong 1.0!
 It will remove the first 1.0, and the final answer will be a list with two pointers to the second 1.0 and none to the first.
-=======
-if `random-elt` chooses the first `1.0` first, then everything is satisfactory - the result list is the same as the input list.
-However, if `random-elt` chooses the second `1.0`, then the second `1.0` will be the first element of the answer, but `remove` will remove the wrong `1.0`!
-It will remove the first `1.0`, and the final answer will be a list with two pointers to the second `1.0` and none to the first.
->>>>>>> c1dfb88d
 In other words, we could have:
 
 ```lisp
@@ -1181,14 +1139,6 @@
 
 ```lisp
 (defun permute (bag)
-<<<<<<< HEAD
-   "Return a random permutation of the bag."
-   ;; It is done by converting the bag to a vector, but the
-   ;; result is always the same type as the input bag.
-   (let ((bag-copy (replace (make-array (length bag)) bag))
-         (bag-type (if (listp bag) 'list (type-of bag))))
-      (coerce (permute-vector! bag-copy) bag-type)))
-=======
   "Return a random permutation of the bag."
   ;; It is done by converting the bag to a vector, but the
   ;; result is always the same type as the input bag.''
@@ -1196,7 +1146,6 @@
         (bag-type (if (listp bag) 'list (type-of bag))))
     (coerce (permute-vector! bag-copy) bag-type)))
 
->>>>>>> c1dfb88d
 (defun permute-vector! (vector)
   "Destructively permute (shuffle) the vector."
   (loop for i from (length vector) downto 2 do
@@ -1231,12 +1180,6 @@
 Some erroneous expressions are underspecified and may return different results in different implementations, but we will ignore that problem.
 
 <a id="fn19-2"></a><sup>[2](#tfn19-2)</sup>
-<<<<<<< HEAD
 The number of parses of sentences of this kind is the same as the number of bracketings of a arithmetic expression, or the number of binary trees with a given number of leaves.
 The resulting sequence (1, 2, 5, 14, 42, ...) is known as the Catalan Numbers.
-=======
-The number of parses of sentences of this kind is the same as the number of bracketings of an arithmetic expression, or the number of binary trees with a given number of leaves.
-The resulting sequence (1, 2, 5, 14, 42, ...) is known as the Catalan Numbers.
-
->>>>>>> c1dfb88d
 This kind of ambiguity is discussed by [Church and Patil (1982)](B9780080571157500285.xhtml#bb0200) in their article *Coping with Syntactic Ambiguity, or How to Put the Block in the Box on the Table.*
