# Chapter 3
## Overview of Lisp

> No doubt about it.
Common Lisp is a *big* language.

> -Guy L. Steele, Jr.

> Foreword to Koschman 1990

This chapter briefly covers the most important special forms and functions in Lisp.
It can be safely skipped or skimmed by the experienced Common Lisp programmer but is required reading for the novice Lisp programmer, or one who is new to the Common Lisp dialect.

This chapter can be used as a reference source, but the definitive reference is Steele's *Common Lisp the Language*, 2d edition, which should be consulted whenever there is any confusion.
Since that book is 25 times longer than this chapter, it is clear that we can only touch on the important highlights here.
More detailed coverage is given later in this book as each feature is used in a real program.

## 3.1 A Guide to Lisp Style

The beginning Common Lisp programmer is often overwhelmed by the number of options that the language provides.
In this chapter we show fourteen different ways to find the length of a list.
How is the programmer to choose between them?
One answer is by reading examples of good programs - as illustrated in this book - and copying that style.
In general, there are six maxims that every programmer should follow:

* Be specific.
* Use abstractions.
* Be concise.
* Use the provided tools.
* Don't be obscure.
* Be consistent.

These require some explanation.

Using the most specific form possible makes it easier for your reader to understand your intent.
For example, the conditional special form `when` is more specific than `if`.
The reader who sees a `when` knows to look for only one thing: the clause to consider when the test is true.
The reader who sees an `if` can rightfully expect two clauses: one for when the test is true, and one for when it is false.
Even though it is possible to use `if` when there is only one clause, it is preferable to use `when,` because `when` is more specific.

One important way of being specific is using abstractions.
Lisp provides very general data structures, such as lists and arrays.
These can be used to implement specific data structures that your program will use, but you should not make the mistake of invoking primitive functions directly.
If you define a list of names:

```lisp
(defvar *names* '((Robert E. Lee) ...))
```

then you should also define functions to get at the components of each name.
To get at `Lee`, use `(last-name (first *names*))`, not `(caddar *names*)`.

Often the maxims are in concord.
For example, if your code is trying to find an element in a list, you should use `find` (or maybe `find-if`), not `loop` or `do`.
`find` is more specific than the general constructs `loop` or `do,` it is an abstraction, it is more concise, it is a built-in tool, and it is simple to understand.

Sometimes, however, the maxims are in conflict, and experience will tell you which one to prefer.
<a id="tfn03-1"></a>
Consider the following two ways of placing a new key/value pair on an association list:[[1]](#fn03-1)

```lisp
(push (cons key val) a-list)
(setf a-list (acons key val a-list))
```

The first is more concise.
But the second is more specific, as it uses the `acons` function, which is designed specifically for association lists.
The decision between them probably hinges on obscurity: those who find `acons` to be a familiar function would prefer the second, and those who find it obscure would prefer the first.

A similar choice arises in the question of setting a variable to a value.
Some prefer `(setq x val)` because it is most specific; others use `(setq x val)`, feeling that it is more consistent to use a single form, `setf`, for all updating.
Whichever choice you make on such issues, remember the sixth maxim: be consistent.

## 3.2 Special Forms

As noted in [chapter 1](chapter1.md), "special form" is the term used to refer both to Common Lisp's syntactic constructs and the reserved words that mark these constructs.

The most commonly used special forms are:

| definitions | conditional | variables | iteration | other |
|---|---|---|---|---|
| `defun` | `and` | `let` | `do` | `declare` |
| `defstruct` | `case` | `let*` | `do*` | `function` |
| `defvar` | `cond` | `pop` | `dolist` | `progn` |
| `defparameter` | `if` | `push` | `dotimes` | `quote` |
| `defconstant` | `or` | `setf` | `loop` | `return` |
| `defmacro` | `unless` | `incf` | | `trace` |
| `labels` | `when` | `decf` | | `untrace` |

To be precise, only `declare`, `function`, `if`, `labels`, `let`, `let*`, `progn` and `quote` are true special forms.
The others are actually defined as macros that expand into calls to more primitive special forms and functions.
There is no real difference to the programmer, and Common Lisp implementations are free to implement macros as special forms and vice versa, so for simplicity we will continue to use "special form" as a blanket term for both true special forms and built-in macros.

### Special Forms for Definitions

In this section we survey the special forms that can be used to introduce new global functions, macros, variables, and structures.
We have already seen the `defun` form for defining functions; the `defmacro` form is similar and is covered on [page 66](#p66).

> `(defun` *function-name (parameter...) "optional documentation" body...*)
>
> `(defmacro` *macro-name (parameter...) "optional documentation" body...*)

There are three forms for introducing special variables.
`defvar` defines a special variable and can optionally be used to supply an initial value and a documentation string.
The initial value is evaluated and assigned only if the variable does not yet have any value, `defparameter` is similar, except that the value is required, and it will be used to change any existing value, `defconstant` is used to declare that a symbol will always stand for a particular value.

> `(defvar` *variable-name initial-value "optional documentation"* )

> `(defparameter` *variable-name value "optional documentation"*)

> `(defconstant` *variable-name value "optional documentation"*)

All the `def-` forms define global objects.
It is also possible to define local variables with `let`, and to define local functions with `labels`, as we shall see.

Most programming languages provide a way to group related data together into a structure.
Common Lisp is no exception.
The `defstruct` special form defines a structure type (known as a *record* type in Pascal) and automatically defines functions to get at components of the structure.
The general syntax is:

> `(defstruct` *structure-name "optional documentation" slot...*)

As an example, we could define a structure for names:

```lisp
(defstruct name
  first
  (middle nil)
  last)
```

This automatically defines the constructor function `make-name,` the recognizer predicate `name-p,` and the accessor functions `name-first, name-middle` and `name-last`.
The `(middle nil)` means that each new name built by `make-name` will have a middle name of `nil` by default.
Here we create, access, and modify a structure:

```lisp
> (setf b (make-name :first 'Barney :last 'Rubble)) =>
#S(NAME :FIRST BARNEY :LAST RUBBLE)

> (name-first b) => BARNEY

> (name-middle b) => NIL

> (name-last b) => RUBBLE

> (name-p b) => T

> (name-p 'Barney) => NIL ; only the results of make-name are names

> (setf (name-middle b) 'Q) => Q

> b => #S(NAME :FIRST BARNEY :MIDDLE Q :LAST RUBBLE)
```

The printed representation of a structure starts with a `#S` and is followed by a list consisting of the type of the structure and alternating pairs of slot names and values.
Do not let this representation fool you: it is a convenient way of printing the structure, but it is not an accurate picture of the way structures are represented internally.
Structures are actually implemented much like vectors.
For the `name` structure, the type would be in the zero element of the vector, the first name in the first element, middle in the second, and last in the third.
This means structures are more efficient than lists: they take up less space, and any element can be accessed in a single step.
In a list, it takes *n* steps to access the *n*th element.

There are options that give more control over the structure itself and the individual slots.
They will be covered later as they come up.

### Special Forms for Conditionals

We have seen the special form `if,` which has the form (`if` *test then-part else-part*), where either the *then-part* or the *else-part* is the value, depending on the success of the *test.*
Remember that only `nil` counts as false; all other values are considered true for the purpose of conditionals.
However, the constant `t` is the conventional value used to denote truth (unless there is a good reason for using some other value).

There are actually quite a few special forms for doing conditional evaluation.
Technically, `if` is defined as a special form, while the other conditionals are macros, so in some sense `if` is supposed to be the most basic.
Some programmers prefer to use `if` for most of their conditionals; others prefer `cond` because it has been around the longest and is versatile (if not particularly pretty).
Finally, some programmers opt for a style more like English prose, and freely use `when, unless, if,` and all the others.

The following table shows how each conditional can be expressed in terms of `if` and `cond`.
Actually, these translations are not quite right, because `or, case`, and `cond` take care not to evaluate any expression more than once, while the translations with `if` can lead to multiple evaluation of some expressions.
The table also has translations to `cond.` The syntax of `cond` is a series of *cond-clauses,* each consisting of a test expression followed by any number of *result* expressions:

```
(cond (test result...)
      (test result...)
      ...)
```

`cond` goes through the cond-clauses one at a time, evaluating each test expression.
As soon as a test expression evaluates non-nil, the result expressions for that clause are each evaluated, and the last expression in the clause is the value of the whole `cond.`
In particular, if a cond-clause consists of just a test and no result expressions, then the value of the `cond` is the test expression itself, if it is non-nil.
If all of the test expressions evaluate to nil, then nil is returned as the value of the `cond.` A common idiom is to make the last cond-clause be `(t` *result...*).

The forms `when` and `unless` operate like a single `cond` clause.
Both forms consist of a test followed by any number of consequents, which are evaluated if the test is satisfied - that is, if the test is true for `when` or false for `unless.`

The `and` form tests whether every one of a list of conditions is true, and `or` tests whether any one is true.
Both evaluate the arguments left to right, and stop as soon as the final result can be determined.
Here is a table of equivalences:

| **conditional** | `if` **form** | `cond` **form** |
|---|---|---|
| `(when` *test a b c*) | `(if` *test* `(progn` *a  b c*)) | `(cond` (*test a b c*)) |
| `(unless` *test x y*) | `(if (not` *test*) `(progn` *x y*)) | `(cond ((not` *test*) *x y*)) |
| `(and` *a b c*) | `(if` *a* `(if` *b c*)) | `(cond` (*a* `(cond` (*b c*)))) |
| `(or` *a b c*) | `(if` *a a* `(if` *b b c*)) | `(cond (a)` (*b*) (*c*)) |
| `(*case*` *a* (*b c*) `*(t x*))` | `(if (eql` *a 'b*) *c x*) | `(cond ((eql `*a 'b*) *c*) (*tx*)) |

It is considered poor style to use `and` and `or` for anything other than testing a logical condition, `when, unless,` and `if` can all be used for taking conditional action.
For example:

```lisp
(and (> n 100)
     (princ "N is large."))    ; Bad style!
(or (<= n 100)
    (princ "N is large."))    ; Even worse style!
(cond ((> n 100)        ; OK, but not MY preference
      (princ "N is large."))
(when (> n 100)
  (princ "N is large."))    ; Good style.
```

When the main purpose is to return a value rather than take action, `cond` and `if` (with explicit `nil` in the else case) are preferred over when and `unless`, which implicitly return `nil` in the else case, `when` and `unless` are preferred when there is only one possibility, `if` (or, for some people, `cond)` when there are two, and `cond` when there are more than two:

```lisp
(defun tax-bracket (income)
  "Determine what percent tax should be paid for this income."
  (cond ((< income 10000.00) 0.00)
        ((< income 30000.00) 0.20)
        ((< income 50000.00) 0.25)
        ((< income 70000.00) 0.30)
        (t                   0.35)))
```

If there are several tests comparing an expression to constants, then case is appropriate.
A `case` form looks like:

> `(case` *expression*  
      (*match result*...)...)

The *expression* is evaluated and compared to each successive *match*.
As soon as one is `eql`, the *result* expressions are evaluated and the last one is returned.
Note that the *match* expressions are *not* evaluated.
If a *match* expression is a list, then case tests if the *expression* is `eql` to any member of the list.
If a *match* expression is the symbol `otherwise` (or the symbol `t`), then it matches anything.
(It only makes sense for this `otherwise` clause to be the last one.)

There is also another special form, `typecase`, which compares the type of an expression against several possibilities and, like `case`, chooses the first clause that matches.
In addition, the special forms `ecase` and `etypecase` are just like `case` and `typecase` except that they signal an error if there is no match.

You can think of the `e` as standing for either "exhaustive" or "error."
The forms `ccase` and `ctypecase` also signal errors, but they can be continuable errors (as opposed to fatal errors): the user is offered the chance to change the expression to something that satisfies one of the matches.
Here are some examples of case forms and their `cond` equivalents:

| []() | |
|---|---|
| `(case x` | `(cond` |
|   `(1 10)` |   `((eql x 1) 10)` |
|   `(2 20))` |   `((eql x 2) 20))` |
| | |
| `(typecase x` | `(cond` |
|   `(number (abs x))` |   `((typep x 'number) (abs x))` |
|   `(list (length x)))` |   `((typep x 'list) (length x)))` |
| | |
| `(ecase x` | `(cond` |
|   `(1 10)` |   `((eql x 1) 10)` |
|   `(2 20))` |   `((eql x 2) 20)` |
| |   `(t (error "no valid case")))` |
| | |
| `(etypecase x` | `(cond` |
|   `(number (abs x))` |   `((typep x 'number) (abs x))` |
|   `(list (length x)))` |   `((typep x 'list) (length x))` |
| |   `(t (error "no valid typecase")))` |

### Special Forms for Dealing with Variables and Places

The special form `setf` is used to assign a new value to a variable or *place,* much as an assignment statement with `=` or `:=` is used in other languages.
A place, or *generalized variable* is a name for a location that can have a value stored in it.
Here is a table of corresponding assignment forms in Lisp and Pascal:

| []() | |
|---|---|
| `;; Lisp` | `/* Pascal */` |
| `(setf x 0)` | `x := 0;` |
| `(setf (aref A i j) 0)` | `A[i,j] := 0;` |
| `(setf (rest list) nil)` | `list^.rest := nil;` |
| `(setf (name-middle b) 'Q)` | `b\middle := "Q";` |

`setf` can be used to set a component of a structure as well as to set a variable.
In languages like Pascal, the expressions that can appear on the left-hand side of an assignment statement are limited by the syntax of the language.
In Lisp, the user can extend the expressions that are allowed in a `setf` form using the special forms `defsetf` or `define-setf-method`.
These are introduced on [pages 514](B9780080571157500157.xhtml#p514) and [884](B978008057115750025X.xhtml#p884) respectively.

There are also some built-in functions that modify places.
For example, (`rplacd list nil`) has the same effect as (`setf` (`rest list`) `nil`), except that it returns `list` instead of `nil`.
Most Common Lisp programmers prefer to use the `setf` forms rather than the specialized functions.

If you only want to set a variable, the special form `setq` can be used instead.
In this book I choose to use `setf` throughout, opting for consistency over specificity.

The discussion in this section makes it seem that variables (and slots of structures) are assigned new values all the time.
Actually, many Lisp programs do no assignments whatsoever.
It is very common to use Lisp in a functional style where new variables may be introduced, but once a new variable is established, it never changes.
One way to introduce a new variable is as a parameter of a function.
It is also possible to introduce local variables using the special form `let`.
Following are the general `let` form, along with an example.
Each variable is bound to the corresponding value, and then the body is evaluated:

> `(let` ((*variable value*)...)  
> *body*...)

```lisp
(let ((x 40)
       (y (+ 1 1)))
  (+ x y)) => 42
```

Defining a local variable with a `let` form is really no different from defining parameters to an anonymous function.
The former is equivalent to:

| []() | |
|---|---|
| ((`lambda` (*variable*... ) |
| `  ` *body*... ) |
| *value*...)|

```lisp
((lambda (x y)
     (+ x y))
40
(+ 1 1))
```

First, all the values are evaluated.
Then they are bound to the variables (the parameters of the lambda expression), and finally the body is evaluated, using those bindings.

The special form `let*` is appropriate when you want to use one of the newly introduced variables in a subsequent *value* computation.
For example:

```lisp
(let* ((x 6)
       (y (* x x)))
  (+ x y)) => 42
```

We could not have used `let` here, because then the variable `x` would be unbound during the computation of `y`'s value.

&#9635; **Exercise 3.1 [m]** Show a `lambda` expression that is equivalent to the above `let*` expression.
You may need more than one `lambda.`

Because lists are so important to Lisp, there are special forms for adding and deleting elements from the front of a list - in other words, for treating a list as a stack.
If `list` is the name of a location that holds a list, then (`push` *x* `list`) will change `list` to have *x* as its first element, and (`pop list`) will return the first element and, as a side-effect, change `list` to no longer contain the first element.
`push` and `pop` are equivalent to the following expressions:

```lisp
(push x list) = (setf list (cons x list))
(pop list)    = (let ((result (first list)))
                 (setf list (rest list))
                 result)
```

Just as a list can be used to accumulate elements, a running sum can be used to accumulate numbers.
Lisp provides two more special forms, `incf` and `decf`, that can be used to increment or decrement a sum.
For both forms the first argument must be a location (a variable or other `setf`-able form) and the second argument, which is optional, is the number to increment or decrement by.
For those who know C, (`incf x`) is equivalent to `++x`, and (`incf x 2`) is equivalent to `x+=2`.
In Lisp the equivalence is:

```lisp
(incf x) = (incf x 1) = (setf x (+ x 1))
(decf x) = (decf x 1) = (setf x (- x 1))
```

When the location is a complex form rather than a variable, Lisp is careful to expand into code that does not evaluate any subform more than once.
This holds for `push`, `pop`, `incf,` and `decf`.
In the following example, we have a list of players and want to decide which player has the highest score, and thus has won the game.
The structure `player` has slots for the player's score and number of wins, and the function `determine-winner` increments the winning player's `wins` field.
The expansion of the `incf` form binds a temporary variable so that the sort is not done twice.

```lisp
(defstruct player (score 0) (wins 0))


(defun determine-winner (players)
  "Increment the WINS for the player with highest score."
  (incf (player-wins (first (sort players #'>
                                  :key #'player-score)))))
=
(defun determine-winner (players)
   "Increment the WINS for the player with highest score."
   (let ((temp (first (sort players #'> :key #'player-score))))
      (setf (player-wins temp) (+ (player-wins temp) 1))))
```

### Functions and Special Forms for Repetition

Many languages have a small number of reserved words for forming iterative loops.
For example, Pascal has `while, repeat,` and `for` statements.
In contrast, Common Lisp has an almost bewildering range of possibilities, as summarized below:

| []() | |
|---|---|
| `dolist` | loop over elements of a list |
| `dotimes` | loop over successive integers |
| `do, do*` | general loop, sparse syntax |
| `loop` | general loop, verbose syntax |
| `mapc, mapcar` | loop over elements of lists(s) |
| `some, every` | loop over list until condition |
| `find, reduce,`*etc.* | more specific looping functions |
| *recursion* | general repetition |

To explain each possibility we will present versions of the function `length`, which returns the number of elements in a list.
First, the special form `dolist` can be used to iterate over the elements of a list.
The syntax is:

> `(dolist (`*variable list optional-result*) *body...*)

This means that the body is executed once for each element of the list, with *variable* bound to the first element, then the second element, and so on.
At the end, `dolist` evaluates and returns the *optional-result* expression, or nil if there is no result expression.

Below is a version of `length` using `dolist`.
The `let` form introduces a new variable, `len`, which is initially bound to zero.
The `dolist` form then executes the body once for each element of the list, with the body incrementing `len` by one each time.
This use is unusual in that the loop iteration variable, `element`, is not used in the body.

```lisp
(defun length1 (list)
  (let ((len 0))            ; start with LEN=0
    (dolist (element list)  ; and on each iteration
      (incf len))           ;  increment LEN by 1
    len))                   ; and return LEN
```

It is also possible to use the optional result of `dolist`, as shown below.
While many programmers use this style, I find that it is too easy to lose track of the result, and so I prefer to place the result last explicitly.

```lisp
(defun length1.1 (list)         ; alternate version:
  (let ((len 0))                ; (not my preference)
    (dolist (element list len)  ; uses len as result here
      (incf len))))
```

The function `mapc` performs much the same operation as the special form `dolist`.
In the simplest case, `mapc` takes two arguments, the first a function, the second a list.
It applies the function to each element of the list.
Here is `length` using `mapc`:

```lisp
(defun length2 (list)
  (let ((len 0))                    ; start with LEN=0
    (mapc #'(lambda (element)       ; and on each iteration
              (incf len))           ;  increment LEN by 1
          list)
    len))                           ; and return LEN
```

There are seven different mapping functions, of which the most useful are `mapc` and `mapcar`.
`mapcar` executes the same function calls as `mapc,` but then returns the results in a list.

There is also a `dotimes` form, which has the syntax:

> (`dotimes` (*variable number optional-result*) *body...*)

and executes the body with *variable* bound first to zero, then one, all the way up to *number*-1 (for a total of *number* times).
Of course, `dotimes` is not appropriate for implementing `length`, since we don't know the number of iterations ahead of time.

There are two very general looping forms, `do` and `loop`.
The syntax of `do` is as follows:

```lisp
(do ((variable initial next)...)
    (exit-test result)
  body...)
```

Each *variable* is initially bound to the *initial* value.
If *exit-test* is true, then *result* is returned.
Otherwise, the body is executed and each *variable* is set to the corresponding *next* value and *exit-test* is tried again.
The loop repeats until *exit-test* is true.
If a *next* value is omitted, then the corresponding variable is not updated each time through the loop.
Rather, it is treated as if it had been bound with a `let` form.

Here is `length` implemented with `do`, using two variables, `len` to count the number of elements, and `l` to go down the list.
This is often referred to as *cdr-ing down a list,* because on each operation we apply the function `cdr` to the list.
(Actually, here we have used the more mnemonic name `rest` instead of `cdr`.)
Note that the `do` loop has no body!
All the computation is done in the variable initialization and stepping, and in the end test.

```lisp
(defun length3 (list)
  (do ((len 0 (+ len 1))   ; start with LEN=0, increment
       (l list (rest l)))  ; ... on each iteration
      ((null l) len)))     ; (until the end of the list)
```

I find the `do` form a little confusing, because it does not clearly say that we are looping through a list.
To see that it is indeed iterating over the list requires looking at both the variable `l` and the end test.
Worse, there is no variable that stands for the current element of the list; we would need to say (`first l`) to get at it.
Both `dolist` and `mapc` take care of stepping, end testing, and variable naming automatically.
They are examples of the "be specific" principle.
Because it is so unspecific, `do` will not be used much in this book.
However, many good programmers use it, so it is important to know how to read `do` loops, even if you decide never to write one.

The syntax of `loop` is an entire language by itself, and a decidedly non-Lisp-like language it is.
Rather than list all the possibilities for `loop`, we will just give examples here, and refer the reader to *Common Lisp the Language*, 2d edition, or chapter 24.5 for more details.
Here are three versions of `length` using `loop`:

```lisp
(defun length4 (list)
  (loop for element in list      ; go through each element
        count t))                ;   counting each one

(defun length5 (list)
  (loop for element in list      ; go through each element
        summing 1))              ;   adding 1 each time

(defun length6 (list)
  (loop with len = 0             ; start with LEN=0
        until (null list)        ; and (until end of list)
        for element = (pop list) ; on each iteration
        do (incf len)            ;  increment LEN by 1
        finally (return len)))   ; and return LEN
```

Every programmer learns that there are certain kinds of loops that are used again and again.
These are often called *programming idioms* or *cliches.* An example is going through the elements of a list or array and doing some operation to each element.
In most languages, these idioms do not have an explicit syntactic marker.
Instead, they are implemented with a general loop construct, and it is up to the reader of the program to recognize what the programmer is doing.

Lisp is unusual in that it provides ways to explicitly encapsulate such idioms, and refer to them with explicit syntactic and functional forms.
`dolist` and `dotimes` are two examples of this - they both follow the "be specific" principle.
Most programmers prefer to use a `dolist` rather than an equivalent `do,` because it cries out "this loop iterates over the elements of a list."
Of course, the corresponding `do` form also says the same thing - but it takes more work for the reader to discover this.

In addition to special forms like `dolist` and `dotimes,` there are quite a few functions that are designed to handle common idioms.
Two examples are `count-if,` which counts the number of elements of a sequence that satisfy a predicate, and `position-if,` which returns the index of an element satisfying a predicate.
Both can be used to implement `length.`
In `length7` below, `count-if` gives the number of elements in `list` that satisfy the predicate `true.`
Since `true` is defined to be always true, this gives the length of the list.

```lisp
(defun length7 (list)
  (count-if #'true list))

(defun true (x) t)
```

In `length8,` the function `position-if` finds the position of an element that satisfies the predicate true, starting from the end of the list.
This will be the very last element of the list, and since indexing is zero-based, we add one to get the length.
Admittedly, this is not the most straightforward implementation of `length.`

```lisp
(defun length8 (list)
  (if (null list)
      0
      (+ 1 (position-if #'true list :from-end t))))
```

A partial table of functions that implement looping idioms is given below.
These functions are designed to be flexible enough to handle almost all operations on sequences.
The flexibility comes in three forms.
First, functions like `mapcar` can apply to an arbitrary number of lists, not just one:

```lisp
> (mapcar #'- '(1 2 3)) => (-1 -2 -3)
> (mapcar #'+ '(1 2) '(10 20)) => (11 22)
> (mapcar #'+ '(1 2) '(10 20) '(100 200)) => (111 222)
```

Second, many of the functions accept keywords that allow the user to vary the test for comparing elements, or to only consider part of the sequence.

```lisp
> (remove 1 '(1 2 3 2 1 0 -1)) => (2 3 2 0 -1)

> (remove 1 '(1 2 3 2 1 0 -1) :key #'abs) => (2 3 2 0)

> (remove 1 '(1 2 3 2 1 0 -1) :test #'<) => (1 1 0 -1)

> (remove 1 '(1 2 3 2 1 0 -1) : start 4) => (1 2 3 2 0 -1)
```

Third, some have corresponding functions ending in `-if` or `-if-not` that take a predicate rather than an element to match against:

```lisp
> (remove-if #'oddp '(1 2 3 2 1 0 -1)) => (2 2 0)

> (remove-if-not #'oddp '(1 2 3 2 1 0 -1)) => (1 3 1 -1)

> (find-if #'evenp '(1 2 3 2 1 0 -1)) => 2
```

The following two tables assume these two values:

```lisp
(setf x '(a b c))
(setf y '(1 2 3))
```

The first table lists functions that work on any number of lists but do not accept keywords:

| []() | | |
|---|---|---|
| `(every #' oddp y)` | => `nil` | test if every element satisfies a predicate |
| `(some #' oddp y)` | => `t` | test if some element satisfies predicate |
| `(mapcar #'- y)` | => `(-1 -2 -3)` | apply function to each element and return result |
| `(mapc #'print y)` | *prints* `1 2 3` | perform operation on each element |

The second table lists functions that have `-if` and `-if-not` versions and also accept keyword arguments:

| []() | | |
|---|---|---|
| `(member 2 y)` | =>`(2 3)` | see if element is in list |
| `(count 'b x)` | => 1 | count the number of matching elements |
| `(delete 1 y)` | => `(2 3)` | omit matching elements |
| `(find 2 y)` | => `2` | find first element that matches |
| `(position 'a x)` | => 0 | find index of element in sequence |
<<<<<<< HEAD
| `(reduce #'+ y)` | =>  `6` | apply function to successive elements |
=======
| `(reduce #'+ y)` | => `6` | apply function to successive elements |
>>>>>>> 948ba67b
| `(remove 2 y)` | => (1 `3)` | like `delete`, but makes a new copy |
| `(substitute 4 2 y)` | => `(1 4 3)` | replace elements with new ones |

### Repetition through Recursion
Lisp has gained a reputation as a "recursive" language, meaning that Lisp encourages programmers to write functions that call themselves.
As we have seen above, there is a dizzying number of functions and special forms for writing loops in Common Lisp, but it is also true that many programs handle repetition through recursion rather than with a syntactic loop.

One simple definition of `length` is "the empty list has length 0, and any other list has a length which is one more than the length of the rest of the list (after the first element)."
This translates directly into a recursive function:

```lisp
(defun length9 (list)
  (if (null list)
      0
      (+ 1 (length9 (rest list)))))
```

This version of `length` arises naturally from the recursive definition of a list: "a list is either the empty list or an element `cons`ed onto another list."
In general, most recursive functions derive from the recursive nature of the data they are operating on.
Some kinds of data, like binary trees, are hard to deal with in anything but a recursive fashion.
Others, like lists and integers, can be defined either recursively (leading to recursive functions) or as a sequence (leading to iterative functions).
In this book, I tend to use the "list-as-sequence" view rather than the "list-as-first-and-rest" view.
The reason is that defining a list as a first and a rest is an arbitrary and artificial distinction that is based on the implementation of lists that Lisp happens to use.
But there are many other ways to decompose a list.
We could break it into the last element and all-but-the-last elements, for example, or the first half and the second half.
The "list-as-sequence" view makes no such artificial distinction.
It treats all elements identically.

One objection to the use of recursive functions is that they are inefficient, because the compiler has to allocate memory for each recursive call.
This may be true for the function `length9`, but it is not necessarily true for all recursive calls.
Consider the following definition:

```lisp
(defun length10 (list)
  (length10-aux list 0))

(defun length10-aux (sublist len-so-far)
  (if (null sublist)
      len-so-far
      (length10-aux (rest sublist) (+ 1 len-so-far))))
```

`length10` uses `length10-aux` as an auxiliary function, passing it 0 as the length of the list so far.
`length10-aux` then goes down the list to the end, adding 1 for each element.
The invariant relation is that the length of the sublist plus `len-so-far` always equals the length of the original list.
Thus, when the sublist is nil, then `len-so-far` is the length of the original list.
Variables like `len-so-far` that keep track of partial results are called *accumulators.*
Other examples of functions that use accumulators include `flatten-all` on page 329; `one-unknown` on page 237; the Prolog predicates discussed on page 686; and `anonymous-variables-in` on pages 400 and 433, which uses two accumulators.

The important difference between `length9` and `length10` is *when* the addition is done.
In `length9`, the function calls itself, then returns, and then adds 1.
In `length10-aux`, the function adds 1, then calls itself, then returns.
There are no pending operations to do after the recursive call returns, so the compiler is free to release any memory allocated for the original call before making the recursive call.
`length10-aux` is called a *tail-recursive* function, because the recursive call appears as the last thing the function does (the tail).
Many compilers will optimize tail-recursive calls, although not all do.
([Chapter 22](chapter22.md) treats tail-recursion in more detail, and points out that Scheme compilers guarantee that tail-recursive calls will be optimized.)

Some find it ugly to introduce `length10-aux`.
For them, there are two alternatives.
First, we could combine `length10` and `length10-aux` into a single function with an optional parameter:

```lisp
(defun length11 (list &optional (len-so-far 0))
  (if (null list)
      len-so-far
      (length11 (rest list) (+ 1 len-so-far))))
```

Second, we could introduce a *local* function inside the definition of the main function.
This is done with the special form `labels`:

```lisp
(defun length12 (the-list)
  (labels
    ((length13 (list len-so-far)
       (if (null list)
           len-so-far
           (length13 (rest list) (+ 1 len-so-far)))))
    (length13 the-list 0)))
```

In general, a `labels` form (or the similar `flet` form) can be used to introduce one or more local functions.
It has the following syntax:

```lisp
(labels ((function-name (parameter...) function-body)...)
 body-of-labels)
```

### Other Special Forms

A few more special forms do not fit neatly into any category.
We have already seen the two special forms for creating constants and functions, `quote` and `function.`
These are so common that they have abbreviations: `'x` for `(quote x`) and `#'f` for `(function f).`

The special form `progn` can be used to evaluate a sequence of forms and return the value of the last one:

```lisp
(progn (setf x 0) (setf x (+ x 1)) x) => 1
```

`progn` is the equivalent of a `begin...end` block in other languages, but it is used very infrequently in Lisp.
There are two reasons for this.
First, programs written in a functional style never need a sequence of actions, because they don't have side effects.
Second, even when side effects are used, many special forms allow for a body which is a sequence - an implicit `progn.`
I can only think of three places where a `progn` is justified.
First, to implement side effects in a branch of a two-branched conditional, one could use either an `if` with a `progn,` or a `cond`:

```lisp
(if (> x 100)                             (cond ((> x 100)
    (progn (print "too big")                     (print "too big")
           (setf x 100))                         (setf x 100))
    x)                                          (t x))
```

If the conditional had only one branch, then `when` or `unless` should be used, since they allow an implicit `progn`.
If there are more than two branches, then `cond` should be used.

Second, `progn` is sometimes needed in macros that expand into more than one top-level form, as in the `defun*` macro on page 326, [section 10.3](B9780080571157500108.xhtml#s0020).
Third, a progn is sometimes needed in an `unwind-protect`, an advanced macro.
An example of this is the `with-resource` macro on [page 338](B9780080571157500108.xhtml#p338), [section 10.4](B9780080571157500108.xhtml#s0025).

The forms `trace` and `untrace` are used to control debugging information about entry and exit to a function:

```lisp
> (trace length9) => (LENGTH9)
> (length9 '(a b c))=>
(1 ENTER LENGTH9: (ABC))
  (2 ENTER LENGTH9: (B C))
    (3 ENTER LENGTH9: (C))
      (4 ENTER LENGTH9: NIL)
      (4 EXIT LENGTH9: 0)
    (3 EXIT LENGTH9: 1)
  (2 EXIT LENGTH9: 2)
(1 EXIT LENGTH9: 3)
3

> (untrace length9) => (LENGTH9)

> (length9 '(a b c)) => 3
```

Finally, the special form `return` can be used to break out of a block of code.
Blocks are set up by the special form `block`, or by the looping forms `(do, do*, dolist, dotimes`, or `loop`).
For example, the following function computes the product of a list of numbers, but if any number is zero, then the whole product must be zero, so we immediately return zero from the `dolist` loop.
Note that this returns from the `dolist` only, not from the function itself (although in this case, the value returned by `dolist` becomes the value returned by the function, because it is the last expression in the function).
I have used uppercase letters in `RETURN` to emphasize the fact that it is an unusual step to exit from a loop.

```lisp
(defun product (numbers)
  "Multiply all the numbers together to compute their product."
  (let ((prod 1))
    (dolist (n numbers prod)
      (if (= n 0)
          (RETURN 0)
          (setf prod (* n prod))))))
```

### Macros

The preceding discussion has been somewhat cavalier with the term "special form."
Actually, some of these special forms are really *macros*, forms that the compiler expands into some other code.
Common Lisp provides a number of built-in macros and allows the user to extend the language by defining new macros.
(There is no way for the user to define new special forms, however.)

Macros are defined with the special form `defmacro`.
Suppose we wanted to define a macro, `while`, that would act like the `while` loop statement of Pascal.
Writing a macro is a four-step process:

* Decide if the macro is really necessary.
* Write down the syntax of the macro.
* Figure out what the macro should expand into.
* Use `defmacro` to implement the syntax/expansion correspondence.

The first step in writing a macro is to recognize that every time you write one, you are defining a new language that is just like Lisp except for your new macro.
The programmer who thinks that way will rightfully be extremely frugal in defining macros.
(Besides, when someone asks, "What did you get done today?" it sounds more impressive to say "I defined a new language and wrote a compiler for it" than to say "I just hacked up a couple of macros.")
Introducing a macro puts much more memory strain on the reader of your program than does introducing a function, variable or data type, so it should not be taken lightly.
Introduce macros only when there is a clear need, and when the macro fits in well with your existing system.
As C.A.R. Hoare put it, "One thing the language designer should not do is to include untried ideas of his own."

The next step is to decide what code the macro should expand into.
It is a good idea to follow established Lisp conventions for macro syntax whenever possible.
Look at the looping macros `(dolist, dotimes, do-symbols),` the defining macros `(defun, defvar, defparameter, defstruct),` or the I/O macros `(with-open-file`, `with-open-stream`, `with-input-from-string)`, for example.
If you follow the naming and syntax conventions for one of these instead of inventing your own conventions, you'll be doing the reader of your program a favor.
For `while,` a good syntax is:

> `(while` *test body...*)

The third step is to write the code that you want a macro call to expand into:

```lisp
loop
  unless test (return nil))
  body
```

The final step is to write the definition of the macro, using `defmacro`.
A `defmacro` form is similar to a `defun` in that it has a parameter list, optional documentation string, and body.
There are a few differences in what is allowed in the parameter list, which will be covered later.
Here is a definition of the macro `while`, which takes a test and a body, and builds up the `loop` code shown previously:

```lisp
(defmacro while (test &rest body)
  "Repeat body while test is true."
  (list* 'loop
         (list 'unless test '(return nil))
         body))
```

(The function `list*` is like `list`, except that the last argument is appended onto the end of the list of the other arguments.)
We can see what this macro expands into by using `macroexpand`, and see how it runs by typing in an example:

```lisp
> (macroexpand-1 '(while (< i 10)
                   (print (* i i))
                   (setf i (+ i 1))))=>
(LOOP (UNLESS (< I 10) (RETURN NIL))
      (PRINT (* I I))
      (SETF I (+ I 1)))
> (setf i 7) =>7
> (while (< i 10)
    (print (* i i))
    (setf i (+ i 1)))
49
64
81
NIL
```

[Section 24.6](B9780080571157500248.xhtml) (page 853) describes a more complicated macro and some details on the pitfalls of writing complicated macros (page 855).

### Backquote Notation

The hardest part about defining `while` is building the code that is the expansion of the macro.
It would be nice if there was a more immediate way of building code.
The following version of `while` following attempts to do just that.
It defines the local variable `code` to be a template for the code we want, and then substitutes the real values of the variables test and body for the placeholders in the code.
This is done with the function `subst`; (`subst` *new old tree*) substitutes *new* for each occurrence of *old* anywhere within *tree.*

```lisp
(defmacro while (test &rest body)
  "Repeat body while test is true."
  (let ((code '(loop (unless test (return nil)) . body)))
    (subst test 'test (subst body 'body code))))
```

The need to build up code (and noncode data) from components is so frequent that there is a special notation for it, the *backquote* notation.
The backquote character ``"`"`` is similar to the quote character `"'"`.
A backquote indicates that what follows is *mostly* a literal expression but may contain some components that are to be evaluated.
Anything marked by a leading comma `","` is evaluated and inserted into the structure, and anything marked with a leading `",@"` must evaluate to a list that is spliced into the structure: each element of the list is inserted, without the top-level parentheses.
The notation is covered in more detail in [section 23.5](B9780080571157500236.xhtml#s0030).
Here we use the combination of backquote and comma to rewrite `while`:

```lisp
(defmacro while (test &rest body)
  "Repeat body while test is true."
  `(loop (unless ,test (return nil))
         ,@body))
```

Here are some more examples of backquote.
Note that at the end of a list, `",@"` has the same effect as `"."` followed by `","`.
In the middle of a list, only `",@"`is a possibility.

```lisp
> (setf testl '(a test)) => (A TEST)

> '(this is ,test1) => (THIS IS (A TEST))

> '(this is ,@test1) => (THIS IS A TEST)

> '(this is . ,test1) => (THIS IS A TEST)

> '(this is ,@test1 -- this is only ,@testl) =>
(THIS IS A TEST -- THIS IS ONLY A TEST)
```

This completes the section on special forms and macros.
The remaining sections of this chapter give an overview of the important built-in functions in Common Lisp.

## 3.3 Functions on Lists

For the sake of example, assume we have the following assignments:

```lisp
(setf x '(a b c))
(setf y '(1 2 3))
```

The most important functions on lists are summarized here.
The more complicated ones are explained more thoroughly when they are used.

| []() | | |
|---|---|---|
| `(first x)` | => `a` | first element of a list |
| `(second x)` | `=> b` | second element of a list |
| `(third x)` | => `c` | third element of a list |
| `(nth 0 x)` | => `a` | nth element of a list, `0`-based |
| `(rest x)` | => `(b c)` | all but the first element |
| `(car x)` | => `a` | another name for the first element of a list |
| `(cdr x)` | => `(b c)` | another name for all but the first element |
| `(last x)` | => `(c)` | last cons cell in a list |
| `(length x)` | => 3 | number of elements in a list |
| `(reverse x)` | => `(c b a)` | puts list in reverse order |
| `(cons 0 y)` | => `(0 1 2 3)` | add to front of list |
| `(append x y)` | => `(a b c 1 2 3)` | append together elements |
| `(list x y)` | => `((a b c) (1 2 3))` | make a new list |
| `(list* 1 2 x)` | => `(1 2 a b` c) | append last argument to others |
| `(null nil)` | => `T` | predicate is true of the empty list |
| `(null x)` | => `nil` | ... and false for everything else |
| `(listp x)` | => `T` | predicate is true of any list, including `nil` |
| `(listp 3)` | => `nil` | ... and is false for nonlists |
| `(consp x)` | => `t` | predicate is true of non-nil lists |
| `(consp nil)` | => `nil` | ... and false for atoms, including `nil` |
| `(equal x x)` | => `t` | true for lists that look the same |
| `(equal x y)` | `nil` | ... and false for lists that look different |
| `(sort y #'>)` | => `(3 2 1)` | sort a list according to a comparison function |
| `(subseq x 1 2)` | => `(B)` | subsequence with given start and end points |

We said that (`cons` *a b*) builds a longer list by adding element *a* to the front of list *b,* but what if *b* is not a list?
This is not an error; the result is an object *x* such that (`first` *x*) => *a* (`rest`*x*) => *b,* and where *x* prints as (*a* . *b*).
This is known as *dotted pair* notation.
If *b* is a list, then the usual list notation is used for output rather than the dotted pair notation.
But either notation can be used for input.

So far we have been thinking of lists as sequences, using phrases like "a list of three elements."
The list is a convenient abstraction, but the actual implementation of lists relies on lower-level building blocks called *cons cells.*
A cons cell is a data structure with two fields: a first and a rest.
What we have been calling "a list of three elements" can also be seen as a single cons cell, whose first field points to the first element and whose rest field points to another cons cell that is a cons cell representing a list of two elements.
This second cons cell has a rest field that is a third cons cell, one whose rest field is nil.
All proper lists have a last cons cell whose rest field is nil.
[Figure 3.1](#f0010) shows the cons cell notation for the three-element list (`one two three`), as well as for the result of (`cons 'one 'two`).

![Figure 3.1: Cons Cell Diagrams](images/chapter3/f03-01.jpg)
**Figure 3.1: Cons Cell Diagrams**

&#9635; **Exercise 3.2 [s]** The function cons can be seen as a special case of one of the other functions listed previously.
Which one?

&#9635; **Exercise 3.3 [m]** Write a function that will print an expression in dotted pair notation.
Use the built-in function `princ` to print each component of the expression.

&#9635; **Exercise 3.4 [m]** Write a function that, like the regular `print` function, will print an expression in dotted pair notation when necessary but will use normal list notation when possible.

## 3.4 Equality and Internal Representation

In Lisp there are five major equality predicates, because not all objects are created equally equal.
The numeric equality predicate, `=`, tests if two numbers are the same.
It is an error to apply `=` to non-numbers.
The other equality predicates operate on any kind of object, but to understand the difference between them, we need to understand some of the internals of Lisp.

When Lisp reads a symbol in two different places, the result is guaranteed to be the exact same symbol.
The Lisp system maintains a symbol table that the function read uses to map between characters and symbols.
But when a list is read (or built) in two different places, the results are *not* identically the same, even though the corresponding elements may be.
This is because `read` calls `cons` to build up the list, and each call to `cons` returns a new cons cell.
[Figure 3.2](#f0015) shows two lists, `x` and `Y`, which are both equal to (`one two`), but which are composed of different cons cells, and hence are not identical.
[Figure 3.3](#f0020) shows that the expression (`rest x`) does not generate new cons cells, but rather shares structure with `x`, and that the expression (`cons ' zero x`) generates exactly one new cons cell, whose rest is `x`.

![Figure 3.2: Equal But Nonidentical Lists](images/chapter3/f03-02.jpg)
**Figure 3.2: Equal But Nonidentical Lists**

![Figure 3.3: Parts of Lists](images/chapter3/f03-03.jpg)
**Figure 3.3: Parts of Lists**

When two mathematically equal numbers are read (or computed) in two places, they may or may not be the same, depending on what the designers of your implementation felt was more efficient.
In most systems, two equal fixnums will be identical, but equal numbers of other types will not (except possibly short floats).
Common Lisp provides four equality predicates of increasing generality.
All four begin with the letters `eq`, with more letters meaning the predicate considers more objects to be equal.
The simplest predicate is `eq`, which tests for the exact same object.
Next, `eql` tests for objects that are either `eq` or are equivalent numbers.
`equal` tests for objects that are either `eql` or are lists or strings with `eql` elements.
Finally, `equalp` is like `equal` except it also matches upper- and lowercase characters and numbers of different types.
The following table summarizes the results of applying each of the four predicates to various values of *x* and *y*.
The ? value means that the result depends on your implementation: two integers that are `eql` may or may not be `eq`.

| *x* | *y* | `eq` | `eql` | `equal` | `equalp` |
|---|---|---|---|---|---|
| `'X` | `'x` | `T` | `T` | `T` | `T` |
| `'0` | `'0` | `?` | `T` | `T` | `T` |
| `'(x)` | `'(x)` | `nil` | `nil` | `T` | `T` |
| `'"xy"` | `'"xy"` | `nil` | `nil` | `T` | `T` |
| `'"Xy"` | `'"xY"` | `nil` | `nil` | `nil` | `T` |
| `'0` | `'0.0` | `nil` | `nil` | `nil` | `T` |
| `'0` | `'1` | `nil` | `nil` | `nil` | `nil` |

In addition, there are specialized equality predicates such as =, `tree-equal, char-equal,` and `string-equal,` which compare numbers, trees, characters, and strings, respectively.

## 3.5 Functions on Sequences

Common Lisp is in a transitional position halfway between the Lisps of the past and the Lisps of the future.
Nowhere is that more apparent than in the sequence functions.
The earliest Lisps dealt only with symbols, numbers, and lists, and provided list functions like `append` and `length.`
More modern Lisps added support for vectors, strings, and other data types, and introduced the term *sequence* to refer to both vectors and lists.
(A vector is a one-dimensional array.
It can be represented more compactly than a list, because there is no need to store the `rest` pointers.
It is also more efficient to get at the *n*th element of a vector, because there is no need to follow a chain of pointers.)
Modern Lisps also support strings that are vectors of characters, and hence also a subtype of sequence.

With the new data types came the problem of naming functions that operated on them.
In some cases, Common Lisp chose to extend an old function: `length` can apply to vectors as well as lists.
In other cases, the old names were reserved for the list functions, and new names were invented for generic sequence functions.
For example, `append` and `mapcar` only work on lists, but `concatenate` and `map` work on any kind of sequence.
In still other cases, new functions were invented for specific data types.
For example, there are seven functions to pick the nth element out of a sequence.
The most general is `elt`, which works on any kind of sequence, but there are specific functions for lists, arrays, strings, bit vectors, simple bit vectors, and simple vectors.
Confusingly, `nth` is the only one that takes the index as the first argument:

* `(nth` *n list*)
* `(elt` *sequence n*)
* `(aref` *array n*)
* `(char` *string n*)
* `(bit` *bit vector n*)
* `(sbit` *simple-bit vector n*)
* `(svref` *simple-vector n*)

The most important sequence functions are listed elsewhere in this chapter, depending on their particular purpose.

## 3.6 Functions for Maintaining Tables

Lisp lists can be used to represent a one-dimensional sequence of objects.
Because they are so versatile, they have been put to other purposes, such as representing tables of information.
The *association list* is a type of list used to implement tables.
An association list is a list of dotted pairs, where each pair consists of a *key* and a *value.* Together, the list of pairs form a table: given a key, we can retrieve the corresponding value from the table, or verify that there is no such key stored in the table.
Here's an example for looking up the names of states by their two-letter abbreviation.
The function `assoc` is used.
It returns the key/value pair (if there is one).
To get the value, we just take the `cdr` of the result returned by `assoc`.

```lisp
(setf state-table
  '((AL . Alabama) (AK . Alaska) (AZ . Arizona) (AR . Arkansas)))

> (assoc 'AK state-table) => (AK . ALASKA)

> (cdr (assoc 'AK state-table)) => ALASKA

> (assoc 'TX state-table) => NIL
```

If we want to search the table by value rather than by key, we can use rassoc:

```lisp
> (rassoc 'Arizona table) => (AZ . ARIZONA)
> (car (rassoc 'Arizona table)) => AZ
```

Managing a table with `assoc` is simple, but there is one drawback: we have to search through the whole list one element at a time.
If the list is very long, this may take a while.

Another way to manage tables is with *hash tables.*
These are designed to handle large amounts of data efficiently but have a degree of overhead that can make them inappropriate for small tables.
The function `gethash` works much like `get` - it takes two arguments, a key and a table.
The table itself is initialized with a call to `make-hash-table` and modified with a `setf` of `gethash`:

```lisp
(setf table (make-hash-table))

(setf (gethash 'AL table) 'Alabama)
(setf (gethash 'AK table) 'Alaska)
(setf (gethash 'AZ table) 'Arizona)
(setf (gethash 'AR table) 'Arkansas)
```

Here we retrieve values from the table:

```lisp
> (gethash 'AK table) => ALASKA
> (gethash 'TX table) => NIL
```

The function `remhash` removes a key/value pair from a hash table, `clrhash` removes all pairs, and `maphash` can be used to map over the key/value pairs.
The keys to hash tables are not restricted; they can be any Lisp object.
There are many more details on the implementation of hash tables in Common Lisp, and an extensive literature on their theory.

A third way to represent table is with *property lists.*
A property list is a list of alternating key/value pairs.
Property lists (sometimes called p-lists or plists) and association lists (sometimes called a-lists or alists) are similar:

> `a-list:` ((*key*<sub>1</sub> . *val*<sub>1</sub>) (*key*<sub>2</sub> . *val*<sub>2</sub>) ... (*key*<sub>n</sub> . *val*<sub>n</sub>))  
> `p-list: (`*key*<sub>1</sub> *val*<sub>1</sub> *key*<sub>2</sub> *val*<sub>2</sub> ... *key*<sub>n</sub> *val*<sub>n</sub>)

Given this representation, there is little to choose between a-lists and p-lists.
They are slightly different permutations of the same information.
The difference is in how they are normally used.
Every symbol has a property list associated with it.
That means we can associate a property/value pair directly with a symbol.
Most programs use only a few different properties but have many instances of property/value pairs for each property.
Thus, each symbol's p-list will likely be short.
In our example, we are only interested in one property: the state associated with each abbreviation.
That means that the property lists will be very short indeed: one property for each abbreviation, instead of a list of 50 pairs in the association list implementation.

Property values are retrieved with the function get, which takes two arguments: the first is a symbol for which we are seeking information, and the second is the property of that symbol that we are interested in.
get returns the value of that property, if one has been stored.
Property/value pairs can be stored under a symbol with a `setf` form.
A table would be built as follows:

```lisp
(setf (get 'AL 'state) 'Alabama)
(setf (get 'AK 'state) 'Alaska)
(setf (get 'AZ 'state) 'Arizona)
(setf (get 'AR 'state) 'Arkansas)
```

Now we can retrieve values with get:

```lisp
> (get 'AK 'state) => ALASKA
> (get 'TX 'state) => NIL
```

This will be faster because we can go immediately from a symbol to its lone property value, regardless of the number of symbols that have properties.
However, if a given symbol has more than one property, then we still have to search linearly through the property list.
As Abraham Lincoln might have said, you can make some of the table lookups faster some of the time, but you can't make all the table lookups faster all of the time.
Notice that there is no equivalent of rassoc using property lists; if you want to get from a state to its abbreviation, you could store the abbreviation under a property of the state, but that would be a separate `setf` form, as in:

```lisp
(setf (get 'Arizona 'abbrev) 'AZ)
```

In fact, when source, property, and value are all symbols, there are quite a few possibilities for how to use properties.
We could have mimicked the a-list approach, and listed all the properties under a single symbol, using setf on the function `symbol-plist` (which gives a symbol's complete property list):

```lisp
(setf (symbol-plist 'state-table)
      '(AL Alabama AK Alaska AZ Arizona AR Arkansas))
> (get 'state-table 'AL) => ALASKA
> (get 'state-table 'Alaska) => NIL
```

Property lists have a long history in Lisp, but they are falling out of favor as new alternatives such as hash tables are introduced.
There are two main reasons why property lists are avoided.
First, because symbols and their property lists are global, it is easy to get conflicts when trying to put together two programs that use property lists.
If two programs use the same property for different purposes, they cannot be used together.
Even if two programs use *different* properties on the same symbols, they will slow each other down.
Second, property lists are messy.
There is no way to remove quickly every element of a table implemented with property lists.
In contrast, this can be done trivially with `clrhash` on hash tables, or by setting an association list to nil.

## 3.7 Functions on Trees

Many Common Lisp functions treat the expression `((a b) ((c)) (d e))` as a sequence of three elements, but there are a few functions that treat it as a tree with five non-null leaves.
The function `copy-tree` creates a copy of a tree, and `tree-equal` tests if two trees are equal by traversing cons cells, but not other complex data like vectors or strings.
In that respect, `tree-equal` is similar to `equal`, but `tree-equal` is more powerful because it allows a `:test keyword`:

```lisp
> (setf tree '((a b) ((c)) (d e)))

> (tree-equal tree (copy-tree tree)) => T

(defun same-shape-tree (a b)
  "Are two trees the same except for the leaves?"
  (tree-equal a b :test #'true))

(defun true (&rest ignore) t)

> (same-shape-tree tree '((1 2) ((3)) (4 5))) => T
> (same-shape-tree tree '((1 2) (3) (4 5))) => NIL
```

[Figure 3.4](#f0025) shows the tree `((a b) ((c)) (d e))` as a cons cell diagram.

![Figure 3.4: Cons Cell Diagram of a Tree](images/chapter3/f03-04.jpg)
**Figure 3.4: Cons Cell Diagram of a Tree**

There are also two functions for substituting a new expression for an old one anywhere within a tree.
`subst` substitutes a single value for another, while `sublis` takes a list of substitutions in the form of an association list of (*old . new*) pairs.
Note that the order of old and new in the a-list for `sublis` is reversed from the order of arguments to `subst`.
The name `sublis` is uncharacteristically short and confusing; a better name would be `subst-list`.

```lisp
> (subst 'new 'old '(old ((very old))) (NEW ((VERY NEW)))

> (sublis '((old . new)) '(old ((very old))))` => `(NEW ((VERY NEW)))

> (subst 'new 'old 'old) => 'NEW`

(defun english->french (words)
  (sublis '((are . va) (book . libre) (friend . ami)
            (hello . bonjour) (how . comment) (my . mon)
            (red . rouge) (you . tu))
          words))

> (english->french '(hello my friend - how are you today?)) =>
(BONJOUR MON AMI - COMMENT VA TU TODAY?)
```

## 3.8 Functions on Numbers

The most commonly used functions on numbers are listed here.
There are quite a few other numeric functions that have been omitted.

| []() | | |
|---|---|---|
| `(+ 4 2)` | => `6` | add |
| `(- 4 2)` | => `2` | subtract |
| `(* 4 2)` | => `8` | multiply |
| `(/ 4 2)` | => `2` | divide |
| `(> 100 99)` | => `t` | greater than (also `>=`, greater than or equal to) |
| `(= 100 100)` | => `t` | equal (also `/=`, not equal) |
| `(< 99 100)` | => `t` | less than (also `<=`, less than or equal to) |
| `(random 100)` | `=> 42` | random integer from 0 to 99 |
| `(expt 4 2)` | => `16` | exponentiation (also exp, *e<sup>x</sup>* and `log`) |
| `(sin pi)` | => `0.0` | sine function (also `cos`, `tan,` etc.) |
| `(asin 0)` | => `0.0` | arcsine or sin<sup>-1</sup> function (also `acos, atan`, etc.) |
| `(min 2 3 4)` | => `2` | minimum (also `max`) |
| `(abs -3)` | => `3` | absolute value |
| `(sqrt 4)` | => `2` | square root |
| `(round 4.1)` | => `4` | round off (also `truncate, floor, ceiling`) |
| `(rem 11 5)` | => 1 | remainder (also `mod`) |

## 3.9 Functions on Sets

One of the important uses of lists is to represent sets.
Common Lisp provides functions that treat lists in just that way.
For example, to see what elements the sets *r* = {*a, b, c, d*} and *s* = {*c, d, e*} have in common, we could use:

```lisp
> (setf r '(a b c d)) => (A B C D)
> (setf s '(c d e)) => (C D E)
> (intersection r s) => (C D)
```

This implementation returned (`C D`) as the answer, but another might return (`D C`).
They are equivalent sets, so either is valid, and your program should not depend on the order of elements in the result.
Here are the main functions on sets:

| []() | | |
|---|---|---|
| `(intersection r s)` | => `(c d)` | find common elements of two sets |
| `(union r s)` | => `(a b c d e)` | find all elements in either of two sets |
| `(set-difference r s)` | => `(a b)` | find elements in one but not other set |
| `(member 'd r)` | => `(d)` | check if an element is a member of a set |
| `(subsetp s r)` | => `nil` | see if all elements of one set are in another |
| `(adjoin 'b s`) | => `(b c d e)` | add an element to a set |
| `(adjoin 'c s)` | => `(c d e)` | ... but don't add duplicates |

It is also possible to represent a set with a sequence of bits, given a particular universe of discourse.
For example, if every set we are interested in must be a subset of (`a b c d e`), then we can use the bit sequence 11110 to represent (`a b c d`), 00000 to represent the empty set, and 11001 to represent (`a b e`).
The bit sequence can be represented in Common Lisp as a bit vector, or as an integer in binary notation.
For example, (`a b e`) would be the bit vector `#*11001` or the integer 25, which can also be written as `#b11001`.

The advantage of using bit sequences is that it takes less space to encode a set, assuming a small universe.
Computation will be faster, because the computer's underlying instruction set will typically process 32 elements at a time.

Common Lisp provides a full complement of functions on both bit vectors and integers.
The following table lists some, their correspondence to the list functions.

| `lists` | `integers` | `bit vectors` |
|---|---|---|
| `intersection` | `logand` | `bit-and` |
| `union` | `logior` | `bit-ior` |
| `set-difference` | `logandc2` | `bit-andc2` |
| `member` | `logbitp` | `bit` |
| `length` | `logcount` | |

For example,

```lisp
(intersection '(a b c d) '(a b e)) =>  (A B)
(bit-and      #*11110    #*11001)  =>  #*11000
(logand       #b11110    #b11001)  =>  24 = #b11000
```

## 3.10 Destructive Functions

In mathematics, a function is something that computes an output value given some input arguments.
Functions do not "do" anything, they just compute results.
For example, if I tell you that *x* = 4 and *y* = 5 and ask you to apply the function "plus" to *x* and *y,* I expect you to tell me 9.
If I then ask, "Now what is the value of *x*?" it would be surprising if *x* had changed.
In mathematics, applying an operator to *x* can have no effect on the value of *x.*

In Lisp, some functions *are* able to take effect beyond just computing the result.
<a id="tfn03-2"></a>
These "functions" are not functions in the mathematical sense,[[2]](#fn03-2) and in other languages they are known as "procedures."
Of course, most of the Lisp functions *are* true mathematical functions, but the few that are not can cause great problems.
They can also be quite useful in certain situations.
For both reasons, they are worth knowing about.

Consider the following:

```lisp
> (setf x '(a b c)) => (A B C)
> (setf y '(1 2 3)) => (1 2 3)
> (append x y) => (A B C 1 2 3)
```

`append` is a pure function, so after evaluating the call to `append,` we can rightfully expect that `x` and `y` retain their values.
Now consider this:

```lisp
> (nconc x y) => (A B C 1 2 3)
> x => (A B C 1 2 3)
> y => (1 2 3)
```

The function `nconc` computes the same result as `append,` but it has the side effect of altering its first argument.
It is called a *destructive* function, because it destroys existing structures, replacing them with new ones.
This means that there is quite a conceptual load on the programmer who dares to use `nconc`.
He or she must be aware that the first argument may be altered, and plan accordingly.
This is far more complicated than the case with nondestructive functions, where the programmer need worry only about the results of a function call.

The advantage of `nconc` is that it doesn't use any storage.
While `append` must make a complete copy of `x` and then have that copy end with `y`, `nconc` does not need to copy anything.
Instead, it just changes the rest field of the last element of `x` to point to `y.`
So use destructive functions when you need to conserve storage, but be aware of the consequences.

Besides `nconc`, many of the destructive functions have names that start with `n`, including `nreverse, nintersection, nunion, nset-difference`, and `nsubst`.
An important exception is `delete`, which is the name used for the destructive version of `remove`.
Of course, the `setf` special form can also be used to alter structures, but it is the destructive functions that are most dangerous, because it is easier to overlook their effects.

&#9635; **Exercise 3.5 [h]** (Exercise in altering structure.)
Write a program that will play the role of the guesser in the game Twenty Questions.
The user of the program will have in mind any type of thing.
The program will ask questions of the user, which must be answered yes or no, or "it" when the program has guessed it.
If the program runs out of guesses, it gives up and asks the user what "it" was.
At first the program will not play well, but each time it plays, it will remember the user's replies and use them for subsequent guesses.

## 3.11 Overview of Data Types

This chapter has been organized around functions, with similar functions grouped together.
But there is another way of organizing the Common Lisp world: by considering the different data types.
This is useful for two reasons.
First, it gives an alternative way of seeing the variety of available functionality.
Second, the data types themselves are objects in the Common Lisp language, and as we shall see, there are functions that manipulate data types.
These are useful mainly for testing objects (as with the typecase macro) and for making declarations.

Here is a table of the most commonly used data types:

| Type | Example | Explanation |
|---|---|---|
| `character` | `#\c` | A single letter, number, or punctuation mark. |
| `number` | `42` | The most common numbers are floats and integers. |
| `float` | `3.14159` | A number with a decimal point. |
| `integer` | `42` | A whole number, of either fixed or indefinite size: |
| `fixnum` | `123` | An integer that fits in a single word of storage. |
| `bignum` | `123456789` | An integer of unbounded size. |
| `function` | `#'sin` | A function can be applied to an argument list. |
| `symbol` | `sin` | Symbols can name fns and vars, and are themselves objects. |
| `null` | `nil` | The object `nil` is the only object of type null. |
| `keyword` | `:key` | Keywords are a subtype of symbol. |
| `sequence` | `(a b c)` | Sequences include lists and vectors. |
| `list` | `(a b c)` | A list is either a `cons` or `null`. |
| `vector` | `#(a b c)` | A vector is a subtype of sequence. |
| `cons` | `(a b c)` | A cons is a non-nil list. |
| `atom` | `t` | An atom is anything that is not a cons. |
| `string` | `"abc"` | A string is a type of vector of characters. |
| `array` | `#lA(a b c)` | Arrays include vectors and higher-dimensional arrays. |
| `structure` | `#S(type ...)` | Structures are defined by `defstruct`. |
| `hash-table` | ... | Hash tables are created by `make-hash-table`. |

Almost every data type has a *recognizer predicate* - a function that returns true for only elements of that type.
In general, a predicate is a function that always returns one of two values: true or false.
In Lisp, the false value is `nil`, and every other value is considered true, although the most common true value is `t`.
In most cases, the recognizer predicate's name is composed of the type name followed by `p: characterp` recognizes characters, `numberp` recognizes numbers, and so on.
For example, `(numberp 3)` returns `t` because 3 is a number, but `(numberp "x")` returns `nil` because `"x"` is a string, not a number.

Unfortunately, Common Lisp is not completely regular.
There are no recognizers for fixnums, bignums, sequences, and structures.
Two recognizers, `null` and `atom`, do not end in `p.` Also note that there is a hyphen before the `p` in `hash-table-p,` because the type has a hyphen in it.
In addition, all the recognizers generated by `defstruct` have a hyphen before the `p.`

The function `type-of` returns the type of its argument, and `typep` tests if an object is of a specified type.
The function `subtypep` tests if one type can be determined to be a subtype of another.
For example:

```lisp
> (type-of 123) => FIXNUM

> (typep 123 'fixnum) => T

> (typep 123 'number) => T

> (typep 123 'integer) => T

> (typep 123.0 'integer) => NIL

> (subtypep 'fixnum 'number) T
```

The hierarchy of types is rather complicated in Common Lisp.
As the prior example shows, there are many different numeric types, and a number like 123 is considered to be of type `fixnum, integer,` and `number.`
We will see later that it is also of type `rational` and `t.`

The type hierarchy forms a graph, not just a tree.
For example, a vector is both a sequence and an array, although neither array nor sequence are subtypes of each other.
Similarly, `null` is a subtype of both `symbol` and `list.`

The following table shows a number of more specialized data types that are not used as often:

| Type | Example | Explanation |
|---|---|---|
| `t` | `42` | Every object is of type `t.` |
| `nil` | | No object is of type `nil`. |
| `complex` | `#C(0 1)` | Imaginary numbers. |
| `bit` | `0` | Zero or one. |
| `rational` | `2/3` | Rationals include integers and ratios. |
| `ratio` | `2/3` | Exact fractional numbers. |
| `simple-array` | `#lA(x y)` | An array that is not displaced or adjustable. |
| `readtable` | `...` | A mapping from characters to their meanings to read. |
| `package` | `...` | A collection of symbols that form a module. |
| `pathname` | `#P"/usr/spool/mail"` | A file or directory name. |
| `stream` | `...` | A pointer to an open file; used for reading or printing. |
| `random-state` | `...` | A state used as a seed by `random.` |

In addition, there are even more specialized types, such as `short-float`, `compiled-function`, and `bit-vector`.
It is also possible to construct more exact types, such as (`vector (integer 0 3) 100`), which represents a vector of 100 elements, each of which is an integer from 0 to 3, inclusive.
[Section 10.1](B9780080571157500108.xhtml#s0010) gives more information on types and their use.

While almost every type has a predicate, it is also true that there are predicates that are not type recognizers but rather recognize some more general condition.
For example, `oddp` is true only of odd integers, and `string-greaterp` is true if one string is alphabetically greater than another.

## 3.12 Input/Output

Input in Lisp is incredibly easy because a complete lexical and syntactic parser is available to the user.
The parser is called `read`.
It is used to read and return a single Lisp expression.
If you can design your application so that it reads Lisp expressions, then your input worries are over.
Note that the expression parsed by `read` need not be a legal *evaluable* Lisp expression.
That is, you can read (`"hello" cons zzz`) just as well as (`+ 2 2`).
In cases where Lisp expressions are not adequate, the function `read-char` reads a single character, and `read-line` reads everything up to the next newline and returns it as a string.

To read from the terminal, the functions `read, read-char,` or `read-line` (with no arguments) return an expression, a character, and a string up to the end of line, respectively.
It is also possible to read from a file.
The function `open` or the macro `with-open-stream` can be used to open a file and associate it with a *stream,* Lisp's name for a descriptor of an input/output source.
All three read functions take three optional arguments.
The first is the stream to read from.
The second, if true, causes an error to be signaled at end of file.
If the second argument is nil, then the third argument indicates the value to return at end of file.

Output in Lisp is similar to output in other languages, such as C.
There are a few low-level functions to do specific kinds of output, and there is a very general function to do formatted output.
The function `print` prints any object on a new line, with a space following it.
`prin1` will print any object without the new line and space.
For both functions, the object is printed in a form that could be processed by `read`.
For example, the string `"hello there"` would print as `"hello there".`
The function `princ` is used to print in a human-readable format.
The string in question would print as `hello there` with `princ`-the quote marks are not printed.
This means that `read` cannot recover the original form; `read` would interpret it as two symbols, not one string.
The function `write` accepts eleven different keyword arguments that control whether it acts like `prin1` or `princ,` among other things.

The output functions also take a stream as an optional argument.
In the following, we create the file `test.text` and print two expressions to it.
Then we open the file for reading, and try to read back the first expression, a single character, and then two more expressions.
Note that the `read-char` returns the character `#\G`, so the following `read` reads the characters `OODBYE` and turns them into a symbol.
The final `read` hits the end of file, and so returns the specified value, `eof`.

```lisp
> (with-open-file (stream "test.text" :direction :output)
    (print '(hello there) stream)
    (princ 'goodbye stream))=>
GOODBYE        :*and creates the file test.text

> (with-open-file (stream "test.text" :direction :input)
    (list (read stream) (read-char stream) (read stream)
          (read stream nil 'eof)))=>
((HELLO THERE) #\G OODBYE EOF)
```

The function `terpri` stands for "terminate print line," and it skips to the next line.
The function `fresh-line` also skips to the next line, unless it can be determined that the output is already at the start of a line.

Common Lisp also provides a very general function for doing formatted output, called `format.`
The first argument to `format` is always the stream to print to; use `t` to print to the terminal.
The second argument is the format string.
It is printed out verbatim, except for *format directives*, which begin with the character `"~"`.
These directives tell how to print out the remaining arguments.
Users of C's `printf` function or FORTRAN's `format` statement should be familiar with this idea.
Here's an example:

```lisp
> (format t "hello, world")
hello, world
NIL
```

Things get interesting when we put in additional arguments and include format directives:

```lisp
> (format t "~&~a plus ~s is ~f" "two" "two" 4)
two plus "two" is 4.0
NIL
```

The directive `~&` moves to a fresh line, `~a` prints the next argument as `princ` would, `~s` prints the next argument as `prin1` would, and `~f` prints a number in floating-point format.
If the argument is not a number, then `princ` is used.
`format` always returns nil.
There are 26 different format directives.
Here's a more complex example:

```lisp
> (let ((numbers '(1234 5)))
    (format t "~&~{~ r~^ plus ~} is ~@r"
            numbers (apply #'+ numbers)))
one plus two plus three plus four plus five is XV
NIL
```

The directive `~r` prints the next argument, which should be a number, in English, and `~@r` prints a number as a roman numeral.
The compound directive `~{...~}` takes the next argument, which must be a list, and formats each element of the list according to the format string inside the braces.
Finally, the directive `~^` exits from the enclosing `~{...~}` loop if there are no more arguments.
You can see that `format`, like `loop`, comprises almost an entire programming language, which, also like `loop`, is not a very Lisplike language.

## 3.13 Debugging Tools

In many languages, there are two strategies for debugging: (1) edit the program to insert print statements, recompile, and try again, or (2) use a debugging program to investigate (and perhaps alter) the internal state of the running program.

Common Lisp admits both these strategies, but it also offers a third: (3) add annotations that are not part of the program but have the effect of automatically altering the running program.
The advantage of the third strategy is that once you are done you don't have to go back and undo the changes you would have introduced in the first strategy.
In addition, Common Lisp provides functions that display information about the program.
You need not rely solely on looking at the source code.

We have already seen how `trace` and `untrace` can be used to provide debugging information (page 65).
Another useful tool is `step`, which can be used to halt execution before each subform is evaluated.
The form (`step` *expression*) will evaluate and return *expression*, but pauses at certain points to allow the user to inspect the computation, and possibly change things before proceeding to the next step.
The commands available to the user are implementation-dependent, but typing a `?` should give you a list of commands.
As an example, here we step through an expression twice, the first time giving commands to stop at each subevaluation, and the second time giving commands to skip to the next function call.
In this implementation, the commands are control characters, so they do not show up in the output.

All output, including the symbols <= and => are printed by the stepper itself; I have added no annotation.

```lisp
> (step (+ 3 4 (* 5 6 (/ 7 8))))
<= (+ 3 4 (* 5 6 (/ 7 8)))
  <= 3 => 3
  <= 4 => 4
  <= (* 5 6 (/ 7 8))
  <= 5 => 5
  <= 6 => 6
  <= (/ 7 8)
    <= 7 => 7
  <= 8 => 8
    <=(/ 7 8) => 7/8
  <= (* 5 6 (/ 7 8)) => 105/4
  <= (+ 3 4 (* 5 6 (/ 7 8))) => 133/4
133/4

> (step (+ 3 4 (* 5 6 (/ 7 8))))
<= (+ 3 4 (* 5 6 (/ 7 8)))
  /: 7 8 => 7/8
  *: 5 6 7/8 => 105/4
  +: 3 4 105/4 => 133/4
<= (+ 3 4 (* 5 6 (/ 7 8))) => 133/4
133/4
```

The functions `describe`, `inspect, documentation,` and `apropos` provide information about the state of the current program.
`apropos` prints information about all symbols whose name matches the argument:

```lisp
> (apropos 'string)
MAKE-STRING            function (LENGTH &KEY INITIAL-ELEMENT)
PRIN1-T0-STRING        function (OBJECT)
PRINC-T0-STRING        function (OBJECT)
STRING                 function (X)
...
```

Once you know what object you are interested in, `describe` can give more information on it:

```lisp
> (describe 'make-string)
Symbol MAKE-STRING is in LISP package.
The function definition is #<FUNCTION MAKE-STRING -42524322 >:
  NAME:          MAKE-STRING
  ARGLIST:       (LENGTH &KEY INITIAL-ELEMENT)
  DOCUMENTATION: "Creates and returns a string of LENGTH elements,
all set to INITIAL-ELEMENT."
  DEFINITION:    (LAMBDA (LENGTH &KEY INITIAL-ELEMENT)
                   (MAKE-ARRAY LENGTH : ELEMENT-TYPE 'CHARACTER
                               :INITIAL-ELEMENT (OR INITIAL-ELEMENT
                                                    #\SPACE)))
MAKE-STRING has property INLINE: INLINE
MAKE-STRING has property :SOURCE-FILE: #P"SYS:KERNEL; STRINGS"

> (describe 1234.56)
1234.56 is a single-precision floating-point number.
  Sign 0, exponent #o211, 23-bit fraction #o6450754
```

If all you want is a symbol's documentation string, the function `documentation` will do the trick:

```lisp
> (documentation 'first 'function) => "Return the first element of LIST."
> (documentation 'pi 'variable) =$> "pi"
```

If you want to look at and possibly alter components of a complex structure, then `inspect` is the tool.
In some implementations it invokes a fancy, window-based browser.

Common Lisp also provides a debugger that is entered automatically when an error is signalled, either by an inadvertant error or by deliberate action on the part of the program.
The details of the debugger vary between implementations, but there are standard ways of entering it.
The function `break` enters the debugger after printing an optional message.
It is intended as the primary method for setting debugging break points.
`break` is intended only for debugging purposes; when a program is deemed to be working, all calls to `break` should be removed.
However, it is still a good idea to check for unusual conditions with `error`, `cerror`, `assert,` or `check-type`, which will be described in the following section.

## 3.14 Antibugging Tools

It is a good idea to include *antibugging* checks in your code, in addition to doing normal debugging.
Antibugging code checks for errors and possibly takes corrective action.

The functions `error` and `cerror` are used to signal an error condition.
These are intended to remain in the program even after it has been debugged.
The function `error` takes a format string and optional arguments.
It signals a fatal error; that is, it stops the program and does not offer the user any way of restarting it.
For example:

```lisp
(defun average (numbers)
  (if (null numbers)
      (error "Average of the empty list is undefined.")
      (/ (reduce #'+ numbers)
         (length numbers))))
```

In many cases, a fatal error is a little drastic.
The function `cerror` stands for continuable error.
`cerror` takes two format strings; the first prints a message indicating what happens if we continue, and the second prints the error message itself.
`cerror` does not actually take any action to repair the error, it just allows the user to signal that continuing is alright.
In the following implementation, the user continues by typing `:continue`.
In ANSI Common Lisp, there are additional ways of specifying options for continuing.

```lisp
(defun average (numbers)
  (if (null numbers)
      (progn
        (cerror "Use 0 as the average."
                "Average of the empty list is undefined.")
        0)
      (/ (reduce #'+ numbers)
         (length numbers))))

> (average '())
Error: Average of the empty list is undefined.
Error signaled by function AVERAGE.
If continued: Use 0 as the average.
>> :continue
0
```

In this example, adding error checking nearly doubled the length of the code.
This is not unusual; there is a big difference between code that works on the expected input and code that covers all possible errors.
Common Lisp tries to make it easier to do error checking by providing a few special forms.
The form `ecase` stands for "exhaustive case" or "error case."
It is like a normal case form, except that if none of the cases are satisfied, an error message is generated.
The form `ccase` stands for "continuable case." It is like `ecase`, except that the error is continuable.
The system will ask for a new value for the test object until the user supplies one that matches one of the programmed cases.

To make it easier to include error checks without inflating the length of the code too much, Common Lisp provides the special forms `check-type` and `assert`.
As the name implies, `check-type` is used to check the type of an argument.
It signals a continuable error if the argument has the wrong type.
For example:

```lisp
(defun sqr (x)
  "Multiply x by itself."
  (check-type x number)
  (* x x))
```

If `sqr` is called with a non-number argument, an appropriate error message is printed:

```lisp
> (sqr "hello")
Error: the argument X was "hello", which is not a NUMBER.
If continued: replace X with new value
>> :continue 4
16
```

`assert` is more general than `check-type`.
In the simplest form, assert tests an expression and signals an error if it is false.
For example:

```lisp
(defun sqr (x)
  "Multiply x by itself."
  (assert (numberp x))
  (* x x))
```

There is no possibility of continuing from this kind of assertion.
It is also possible to give `assert` a list of places that can be modified in an attempt to make the assertion true.
In this example, the variable `x` is the only thing that can be changed:

```lisp
(defun sqr (x)
  "Multiply x by itself."
  (assert (numberp x) (x))
  (* x x))
```

If the assertion is violated, an error message will be printed and the user will be given the option of continuing by altering `x`.
If `x` is given a value that satisfies the assertion, then the program continues, `assert` always returns nil.

Finally, the user who wants more control over the error message can provide a format control string and optional arguments.
So the most complex syntax for assert is:

> `(assert` *test-form* (*place...*) *format-ctl-string format-arg...*)

Here is another example.
The assertion tests that the temperature of the bear's porridge is neither too hot nor too cold.

```lisp
(defun eat-porridge (bear)
  (assert (< too-cold (temperature (bear-porridge bear)) too-hot)
          (bear (bear-porridge bear))
          "~a's porridge is not just right: ~a"
          bear (hotness (bear-porridge bear)))
  (eat (bear-porridge bear)))
```

In the interaction below, the assertion failed, and the programmer's error message was printed, along with two possibilities for continuing.
The user selected one, typed in a call to `make-porridge` for the new value, and the function succesfully continued.

```lisp
> (eat-porridge momma-bear)
Error: #<MOMMA BEAR>'s porridge is not just right: 39
Restart actions (select using :continue):
 0: Supply a new value for BEAR
 1: Supply a new value for (BEAR-PORRIDGE BEAR)
>> :continue 1
Form to evaluate and use to replace (BEAR-PORRIDGE BEAR):
(make-porridge :temperature just-right)
nil
```

It may seem like wasted effort to spend time writing assertions that (if all goes well) will never be used.
However, for all but the perfect programmer, bugs do occur, and the time spent antibugging will more than pay for itself in saving debugging time.

Whenever you develop a complex data structure, such as some kind of data base, it is a good idea to develop a corresponding consistency checker.
A consistency checker is a function that will look over a data structure and test for all possible errors.
When a new error is discovered, a check for it should be incorporated into the consistency checker.
Calling the consistency checker is the fastest way to help isolate bugs in the data structure.

In addition, it is a good idea to keep a list of difficult test cases on hand.
That way, when the program is changed, it will be easy to see if the change reintroduces a bug that had been previously removed.
This is called *regression testing,* and [Waters (1991)](B9780080571157500285.xhtml#bb1350) presents an interesting tool for maintaining a suite of regression tests.
But it is simple enough to maintain an informal test suite with a function that calls assert on a series of examples:

```lisp
(defun test-ex ()
  "Test the program EX on a series of examples."
  (init-ex) ; Initialize the EX program first.
  (assert (equal (ex 3 4) 5))
  (assert (equal (ex 5 0) 0))
  (assert (equal (ex 'x 0) 0)))
```

### Timing Tools

A program is not complete just because it gives the right output.
It must also deliver the output in a timely fashion.
The form (`time` *expression*) can be used to see how long it takes to execute *expression.*
Some implementations also print statistics on the amount of storage required.
For example:

```lisp
> (defun f (n) (dotimes (i n) nil)) => F
> (time (f 10000)) NIL
Evaluation of (F 10000) took 4.347272 Seconds of elapsed time, including 0.0 seconds of paging time for 0 faults, Consed 27 words.

> (compile 'f) F

> (time (f 10000)) => NIL
Evaluation of (F 10000) took 0.011518 Seconds of elapsed time, including 0.0 seconds of paging time for 0 faults, Consed 0 words.
```

This shows that the compiled version is over 300 times faster and uses less storage to boot.
Most serious Common Lisp programmers work exclusively with compiled functions.
However, it is usually a bad idea to worry too much about efficiency details while starting to develop a program.
It is better to design a flexible program, get it to work, and then modify the most frequently used parts to be more efficient.
In other words, separate the development stage from the fine-tuning stage.
[Chapters 9](chapter9.md) and [10](chapter10.md) give more details on efficiency consideration, and [chapter 25](chapter25.md) gives more advice on debugging and antibugging techniques.

## 3.15 Evaluation

There are three functions for doing evaluation in Lisp: `funcall, apply,` and `eval`.
`funcall` is used to apply a function to individual arguments, while `apply` is used to apply a function to a list of arguments.
Actually, `apply` can be given one or more individual arguments before the final argument, which is always a list.
`eval` is passed a single argument, which should be an entire form - a function or special form followed by its arguments, or perhaps an atom.
The following five forms are equivalent:

```lisp
> (+ 1 2 3 4)             => 10
> (funcall #'+ 1 2 3 4)   => 10
> (apply #'+ '(1 2 3 4))  => 10
> (apply #'+ 1 2 '(3 4))  => 10
> (eval '(+  123 4))      => 10
```

In the past, `eval` was seen as the key to Lisp's flexibility.
In modern Lisps with lexical scoping, such as Common Lisp, `eval` is used less often (in fact, in Scheme there is no `eval` at all).
Instead, programmers are expected to use `lambda` to create a new function, and then `apply` or `funcall` the function.
In general, if you find yourself using `eval,` you are probably doing the wrong thing.

## 3.16 Closures

What does it mean to create a new function?
Certainly every time a `function` (or `#')` special form is evaluated, a function is returned.
But in the examples we have seen and in the following one, it is always the *same* function that is returned.

```lisp
> (mapcar #'(lambda (x) (+ x x)) '(1 3 10)) => (2 6 20)
```

Every time we evaluate the `#'(lambda ...)` form, it returns the function that doubles its argument.
However, in the general case, a function consists of the body of the function coupled with any *free lexical variables* that the function references.
Such a pairing is called a *lexical closure,* or just a *closure,* because the lexical variables are enclosed within the function.
Consider this example:

```lisp
(defun adder (c)
  "Return a function that adds c to its argument."
  #'(lambda (x) (+ x c)))

> (mapcar (adder 3) '(1 3 10)) => (4 6 13)

> (mapcar (adder 10) '(1 3 10)) => (11 13 20)
```

Each time we call `adder` with a different value for `c`, it creates a different function, the function that adds `c` to its argument.
Since each call to `adder` creates a new local variable named `c`, each function returned by `adder` is a unique function.

Here is another example.
The function `bank-account` returns a closure that can be used as a representation of a bank account.
The closure captures the local variable balance.
The body of the closure provides code to access and modify the local variable.

```lisp
(defun bank-account (balance)
  "Open a bank account starting with the given balance."
  #'(lambda (action amount)
      (case action
        (deposit  (setf balance (+ balance amount)))
        (withdraw (setf balance (- balance amount))))))
```

In the following, two calls to bank-account create two different closures, each with a separate value for the lexical variable `balance`.
The subsequent calls to the two closures change their respective balances, but there is no confusion between the two accounts.

```lisp
> (setf my-account (bank-account 500.00)) => #<CLOSURE 52330407>

> (setf your-account (bank-account 250.00)) => #<CLOSURE 52331203>

> (funcall my-account 'withdraw 75.00) => 425.0

> (funcall your-account 'deposit 250.00) => 500.0

> (funcall your-account 'withdraw 100.00) => 400.0

> (funcall my-account 'withdraw 25.00) => 400.0
```

This style of programming will be considered in more detail in [chapter 13](chapter13.md).

## 3.17 Special Variables

Common Lisp provides for two kinds of variables: *lexical* and *special* variables.
For the beginner, it is tempting to equate the special variables in Common Lisp with global variables in other languages.
Unfortunately, this is not quite correct and can lead to problems.
It is best to understand Common Lisp variables on their own terms.

By default, Common Lisp variables are *lexical variables.*
Lexical variables are introduced by some syntactic construct like `let` or `defun` and get their name from the fact that they may only be referred to by code that appears lexically within the body of the syntactic construct.
The body is called the *scope* of the variable.

So far, there is no difference between Common Lisp and other languages.
The interesting part is when we consider the *extent,* or lifetime, of a variable.
In other languages, the extent is the same as the scope: a new local variable is created when a block is entered, and the variable goes away when the block is exited.
But because it is possible to create new functions - closures - in Lisp, it is therefore possible for code that references a variable to live on after the scope of the variable has been exited.
Consider again the `bank-account` function, which creates a closure representing a bank account:

```lisp
(defun bank-account (balance)
  "Open a bank account starting with the given balance."
  #'(lambda (action amount)
      (case action
        (deposit (setf balance (+ balance amount)))
        (withdraw (setf balance (- balance amount))))))
```

The function introduces the lexical variable `balance`.
The scope of `balance` is the body of the function, and therefore references to `balance` can occur only within this scope.
What happens when `bank-account` is called and exited?
Once the body of the function has been left, no other code can refer to that instance of `balance.`
The scope has been exited, but the extent of `balance` lives on.
We can call the closure, and it can reference `balance`, because the code that created the closure appeared lexically within the scope of `balance`.

In summary, Common Lisp lexical variables are different because they can be captured inside closures and referred to even after the flow of control has left their scope.

Now we will consider special variables.
A variable is made special by a `defvar` or `defparameter` form.
For example, if we say

```lisp
(defvar *counter* 0)
```

then we can refer to the special variable `*counter*` anywhere in our program.
This is just like a familiar global variable.
The tricky part is that the global binding of `*counter*` can be shadowed by a local binding for that variable.
In most languages, the local binding would introduce a local lexical variable, but in Common Lisp, special variables can be bound both locally and globally.
Here is an example:

```lisp
(defun report ()
  (format t "Counter = ~d" *counter*))

> (report)
Counter = 0
NIL

> (let ((*counter* 100))
    (report))
Counter = 100
NIL

> (report)
Counter = 0
NIL
```

There are three calls to `report` here.
In the first and third, `report` prints the global value of the special variable `*counter*`.
In the second call, the `let` form introduces a new binding for the special variable `*counter*`, which is again printed by `report.`
Once the scope of the `let` is exited, the new binding is disestablished, so the final call to `report` uses the global value again.

In summary, Common Lisp special variables are different because they have global scope but admit the possibility of local (dynamic) shadowing.
Remember: A lexical variable has lexical scope and indefinite extent.
A special variable has indefinite scope and dynamic extent.

The function call (`symbol-value` *var*), where *var* evaluates to a symbol, can be used to get at the current value of a special variable.
To set a special variable, the following two forms are completely equivalent:

> `(setf (symbol-value` *var*) *value*)  
> `(set` *var value*)

where both *var* and *value* are evaluated.
There are no corresponding forms for accessing and setting lexical variables.
Special variables set up a mapping between symbols and values that is accessible to the running program.
This is unlike lexical variables (and all variables in traditional languages) where symbols (identifiers) have significance only while the program is being compiled.
Once the program is running, the identifiers have been compiled away and cannot be used to access the variables; only code that appears within the scope of a lexical variable can reference that variable.

&#9635; **Exercise 3.6 [s]** Given the following initialization for the lexical variable `a` and the special variable `*b*`, what will be the value of the `let` form?

```lisp
(setf a 'global-a)
(defvar *b* 'global-b)

(defun fn () *b*)

(let ((a 'local-a)
      (*b* 'local-b))
  (list a *b* (fn) (symbol-value 'a) (symbol-value '*b*)))
```

## 3.18 Multiple Values

Throughout this book we have spoken of "the value returned by a function."
Historically, Lisp was designed so that every function returns a value, even those functions that are more like procedures than like functions.
But sometimes we want a single function to return more than one piece of information.
Of course, we can do that by making up a list or structure to hold the information, but then we have to go to the trouble of defining the structure, building an instance each time, and then taking that instance apart to look at the pieces.
Consider the function `round.`
One way it can be used is to round off a floating-point number to the nearest integer.
So (`round 5.1`) is 5.
Sometimes, though not always, the programmer is also interested in the fractional part.
The function `round` serves both interested and disinterested programmers by returning two values: the rounded integer and the remaining fraction:

```lisp
> (round 5.1) => 5 .1
```

There are two values after the => because `round` returns two values.
Most of the time, multiple values are ignored, and only the first value is used.
So (`* 2 (round 5.1)`) is 10, just as if `round` had only returned a single value.
If you want to get at multiple values, you have to use a special form, such as `multiple-value-bind`:

```lisp
(defun show-both (x)
  (multiple-value-bind (int rem)
      (round x)
    (format t "~f = ~d + ~f" x int rem)))

>(show-both 5.1)
5.1 = 5 + 0.1
```

You can write functions of your own that return multiple values using the function `values`, which returns its arguments as multiple values:

```lisp
> (values 1 2 3) => 1 2 3
```

Multiple values are a good solution because they are unobtrusive until they are needed.
Most of the time when we are using `round,` we are only interested in the integer value.
If `round` did not use multiple values, if it packaged the two values up into a list or structure, then it would be harder to use in the normal cases.

It is also possible to return no values from a function with (`values`).
This is sometimes used by procedures that are called for effect, such as printing.
For example, `describe` is defined to print information and then return no values:

```
> (describe 'x)
Symbol X is in the USER package.
It has no value, definition or properties.
```

However, when (`values`) or any other expression returning no values is nested in a context where a value is expected, it still obeys the Lisp rule of one-value-per-expression and returns `nil`.
In the following example, `describe` returns no values, but then `list` in effect asks for the first value and gets `nil`.

```
> (list (describe 'x))
Symbol X is in AILP package.
It has no value, definition or properties.
(NIL)
```

## 3.19 More about Parameters

Common Lisp provides the user with a lot of flexibility in specifying the parameters to a function, and hence the arguments that the function accepts.
Following is a program that gives practice in arithmetic.
It asks the user a series of *n* problems, where each problem tests the arithmetic operator op (which can be `+`, `-`, `*`, or `/`, or perhaps another binary operator).
The arguments to the operator will be random integers from 0 to range.
Here is the program:

```lisp
(defun math-quiz (op range n)
  "Ask the user a series of math problems."
  (dotimes (i n)
    (problem (random range) op (random range))))

(defun problem (x op y)
  "Ask a math problem, read a reply, and say if it is correct."
  (format t "~&How much is ~d ~a ~d?" x op y)
  (if (eql (read) (funcall op x y))
      (princ "Correct!")
      (princ "Sorry, that's not right.")))
```

and here is an example of its use:

```lisp
> (math-quiz '+ 100 2)
How much is 32 + 60? 92
Correct!
How much is 91 + 19? 100
Sorry, that's not right.
```

One problem with the function `math-quiz` is that it requires the user to type three arguments: the operator, a range, and the number of iterations.
The user must remember the order of the arguments, and remember to quote the operator.
This is quite a lot to expect from a user who presumably is just learning to add!

Common Lisp provides two ways of dealing with this problem.
First, a programmer can specify that certain arguments are *optional* and provide default values for those arguments.
For example, in `math-quiz` we can arrange to make `+` be the default operator, `100` be the default number range, and `10` be the default number of examples with the following definition:

```lisp
(defun math-quiz (&optional (op '+) (range 100) (n 10))
  "Ask the user a series of math problems."
  (dotimes (i n)
    (problem (random range) op (random range))))
```

Now (`math-quiz`) means the same as (`math-quiz '+ 100 10`).
If an optional parameter appears alone without a default value, then the default is `nil`.
Optional parameters are handy; however, what if the user is happy with the operator and range but wants to change the number of iterations?
Optional parameters are still position-dependent, so the only solution is to type in all three arguments: (`math-quiz '+ 100 5`).

Common Lisp also allows for parameters that are position-independent.
These *keyword* parameters are explicitly named in the function call.
They are useful when there are a number of parameters that normally take default values but occasionally need specific values.
For example, we could have defined `math-quiz` as:

```lisp
(defun math-quiz (&key (op '+) (range 100) (n 10))
  "Ask the user a series of math problems."
  (dotimes (i n)
    (problem (random range) op (random range))))
```

Now (`math-quiz :n 5`) and (`math-quiz :op '+ :n 5 :range 100`) mean the same.
Keyword arguments are specified by the parameter name preceded by a colon, and followed by the value.
The keyword/value pairs can come in any order.

A symbol starting with a colon is called a *keyword*, and can be used anywhere, not just in argument lists.
The term *keyword* is used differently in Lisp than in many other languages.
For example, in Pascal, keywords (or *reserved* words) are syntactic symbols, like `if, else, begin`, and `end`.
In Lisp we call such symbols *special form operators* or just *special forms.*
<a id="tfn03-3"></a>
Lisp keywords are symbols that happen to reside in the keyword package.[[3]](#fn03-3)
They have no special syntactic meaning, although they do have the unusual property of being self-evaluating: they are constants that evaluate to themselves, unlike other symbols, which evaluate to whatever value was stored in the variable named by the symbol.
Keywords also happen to be used in specifying `&key` argument lists, but that is by virtue of their value, not by virtue of some syntax rule.
It is important to remember that keywords are used in the function call, but normal nonkeyword symbols are used as parameters in the function definition.

Just to make things a little more confusing, the symbols `&optional, &rest,` and `&key` are called *lambda-list keywords*, for historical reasons.
Unlike the colon in real keywords, the `&` in lambda-list keywords has no special significance.
Consider these annotated examples:


`> :xyz => :XYZ`        *; keywords are self-evaluating*

`> &optional =>`        *; lambda-list keywords are normal symbols  
Error: the symbol &optional has no value*

`> '&optional => &OPTIONAL`

`> (defun f (&xyz) (+ &xyz &xyz)) F` *;& has no significance*

`> (f 3) => 6`

`> (defun f (:xyz) (+ :xyz :xyz)) =>`
*Error: the keyword :xyz appears in a variable list.  
Keywords are constants, and so cannot be used as names of variables.*

`> (defun g (&key x y) (list x y)) => G`

```
> (let ((key s '(:x :y :z)))
   (g (second keys) 1 (first keys) 2)) => (2 1)
```
*; keyword args can be computed*

Many of the functions presented in this chapter take keyword arguments that make them more versatile.
For example, remember the function `find`, which can be used to look for a particular element in a sequence:

```lisp
> (find 3 '(1 2 3 4 -5 6.0)) => 3
```
It turns out that `find` takes several optional keyword arguments.
For example, suppose we tried to find `6` in this sequence:

```lisp
> (find 6 '(1 2 3 4 -5 6.0)) => nil
```

This fails because `find` tests for equality with `eql`, and `6` is not `eql` to `6.0`.
However, `6` is `equalp` to 6.0, so we could use the `:test` keyword:

```lisp
> (find 6 '(1 2 3 4 -5 6.0) :test #'equalp) => 6.0
```

In fact, we can specify any binary predicate for the `:test` keyword; it doesn't have to be an equality predicate.
For example, we could find the first number that `4` is less than:

```lisp
> (find 4 '(1 2 3 4 -5 6.0) :test #'<) => 6.0
```

Now suppose we don't care about the sign of the numbers; if we look for `5`, we want to find the `-5`.
We can handle this with the key keyword to take the absolute value of each element of the list with the `abs` function:

```lisp
> (find 5 '(1 2 3 4 -5 6.0) :key #'abs) => -5
```

Keyword parameters significantly extend the usefulness of built-in functions, and they can do the same for functions you define.
Among the built-in functions, the most common keywords fall into two main groups: `:test`, `:test-not` and `:key,` which are used for matching functions, and `:start`, `:end,` and `:from-end,` which are used on sequence functions.
Some functions accept both sets of keywords.
(*Common Lisp the Language*, 2d edition, discourages the use of `:test-not` keywords, although they are still a part of the language.)

The matching functions include `sublis`, `position`, `subst`, `union`, `intersection`, `set-difference`, `remove`, `remove-if`, `subsetp`, `assoc`, `find,` and `member.`
By default, each tests if some item is `eql` to one or more of a series of other objects.
This test can be changed by supplying some other predicate as the argument to `:test`, or it can be reversed by specifying `:test-not.`
In addition, the comparison can be made against some part of the object rather than the whole object by specifying a selector function as the `:key` argument.

The sequence functions include `remove`, `remove-if`, `position,` and `find`.
The most common type of sequence is the list, but strings and vectors can also be used as sequences.
A sequence function performs some action repeatedly for some elements of a sequence.
<<<<<<< HEAD
The default is to go through the sequence from beginning to end, but the reverse order can be specified with : `from-end t,` and a subsequence can be specified by supplying a number for the : `start` or : `end` keyword.
=======
The default is to go through the sequence from beginning to end, but the reverse order can be specified with `:from-end t,` and a subsequence can be specifed by supplying a number for the `:start` or `:end` keyword.
>>>>>>> 948ba67b
The first element of a sequence is numbered 0, not 1, so be careful.

As an example of keyword parameters, suppose we wanted to write sequence functions that are similar to `find` and `find-if`, except that they return a list of all matching elements rather than just the first matching element.
We will call the new functions `find-all` and `find-all-if`.
Another way to look at these functions is as variations of remove.
Instead of removing items that match, they keep all the items that match, and remove the ones that don't.
Viewed this way, we can see that the function `find-all-if` is actually the same function as `remove-if-not`.
It is sometimes useful to have two names for the same function viewed in different ways (like `not` and `null`).
The new name could be defined with a `defun`, but it is easier to just copy over the definition:

```lisp
(setf (symbol-function 'find-all-if) #'remove-if-not)
```

Unfortunately, there is no built-in function that corresponds exactly to `find-all`, so we will have to define it.
Fortunately, `remove` can do most of the work.
All we have to do is arrange to pass remove the complement of the `:test` predicate.
For example, finding all elements that are equal to 1 in a list is equivalent to removing elements that are not equal to 1:

```lisp
> (setf nums '(1 2 3 2 1)) => (1 2 3 2 1)

> (find-all 1 nums :test #'=) = (remove 1 nums :test #'/=) => (1 1)
```

Now what we need is a higher-order function that returns the complement of a function.
In other words, given `=`, we want to return `/=`.
This function is called `complement` in ANSI Common Lisp, but it was not defined in earlier versions, so it is given here:

```lisp
(defun complement (fn)
  "If FN returns y, then (complement FN) returns (not y)."
  ;; This function is built-in in ANSI Common Lisp,
  ;; but is defined here for those with non-ANSI compilers.
  #'(lambda (&rest args) (not (apply fn args))))
```

When `find-all` is called with a given `:test` predicate, all we have to do is call `remove` with the complement as the `:test` predicate.
This is true even when the `:test` function is not specified, and therefore defaults to `eql`.
We should also test for when the user specifies the `:test-not` predicate, which is used to specify that the match succeeds when the predicate is false.
It is an error to specify both a `:test` and `:test-not` argument to the same call, so we need not test for that case.
The definition is:

```lisp
(defun find-all (item sequence &rest keyword-args
                 &key (test #'eql) test-not &allow-other-keys)
  "Find all those elements of sequence that match item,
  according to the keywords.  Doesn't alter sequence."
  (if test-not
      (apply #'remove item sequence
             :test-not (complement test-not) keyword-args)
      (apply #'remove item sequence
             :test (complement test) keyword-args)))
```

The only hard part about this definition is understanding the parameter list.
The `&rest` accumulates all the keyword/value pairs in the variable `keyword-args`.
In addition to the `&rest` parameter, two specific keyword parameters, `:test` and `:test-not`, are specified.
Any time you put a `&key` in a parameter list, you need an `&allow-other- keys` if, in fact, other keywords are allowed.
In this case we want to accept keywords like `:start` and `:key` and pass them on to `remove`.

All the keyword/value pairs will be accumulated in the list `keyword-args`, including the `:test` or `:test-not` values.
So we will have:

```lisp
(find-all 1 nums :test #'= :key #'abs)
  = (remove 1 nums :test (complement #'=) :test #'= :key #'abs)
  => (1 1)
```

Note that the call to `remove` will contain two `:test` keywords.
This is not an error; Common Lisp declares that the leftmost value is the one that counts.

&#9635; **Exercise 3.7 [s]** Why do you think the leftmost of two keys is the one that counts, rather than the rightmost?

&#9635; **Exercise 3.8 [m]** Some versions of Kyoto Common Lisp (KCL) have a bug wherein they use the rightmost value when more than one keyword/value pair is specified for the same keyword.
Change the definition of `find-all` so that it works in KCL.

There are two more lambda-list keywords that are sometimes used by advanced programmers.
First, within a macro definition (but not a function definition), the symbol `&body` can be used as a synonym for `&rest`.
The difference is that `&body` instructs certain formatting programs to indent the rest as a body.
Thus, if we defined the macro:

```lisp
(defmacro while2 (test &body body)
  "Repeat body while test is true."
  `(loop (if (not ,test) (return nil))
         . ,body))
```

Then the automatic indentation of `while2` (on certain systems) is prettier than `while`:

```lisp
(while (< i 10)
       (print (* i i))
       (setf i (+ i 1)))

(while2 (< i 10)
  (print (* i i))
  (setf i (+ i 1)))
```

Finally, an `&aux` can be used to bind a new local variable or variables, as if bound with `let*`.
Personally, I consider this an abomination, because `&aux` variables are not parameters at all and thus have no place in a parameter list.
I think they should be clearly distinguished as local variables with a `let`.
But some good programmers do use `&aux`, presumably to save space on the page or screen.
Against my better judgement, I show an example:

```lisp
(defun length14 (list &aux (len 0))
  (dolist (element list len)
    (incf len)))
```

## 3.20 The Rest of Lisp

There is a lot more to Common Lisp than what we have seen here, but this overview should be enough for the reader to comprehend the programs in the chapters to come.
The serious Lisp programmer will further his or her education by continuing to consult reference books and online documentation.
You may also find part V of this book to be helpful, particularly [chapter 24](chapter24.md), which covers advanced features of Common Lisp (such as packages and error handling) and [chapter 25](chapter25.md), which is a collection of troubleshooting hints for the perplexed Lisper.

While it may be distracting for the beginner to be continually looking at some reference source, the alternative - to explain every new function in complete detail as it is introduced - would be even more distracting.
It would interrupt the description of the AI programs, which is what this book is all about.

## 3.21 Exercises

&#9635; **Exercise 3.9 [m]** Write a version of `length` using the function `reduce`.

&#9635; **Exercise 3.10 [m]** Use a reference manual or `describe` to figure out what the functions `lcm` and `nreconc` do.

&#9635; **Exercise 3.11** [m] There is a built-in Common Lisp function that, given a key, a value, and an association list, returns a new association list that is extended to include the key/value pair.
What is the name of this function?

&#9635; **Exercise 3.12 [m]** Write a single expression using format that will take a list of words and print them as a sentence, with the first word capitalized and a period after the last word.
You will have to consult a reference to learn new `format` directives.

## 3.22 Answers

**Answer 3.2** `(cons` *a b*) = (`list *` *a b*)

**Answer 3.3**

```lisp
(defun dprint (x)
  "Print an expression in dotted pair notation."
  (cond ((atom x) (princ x))
        (t (princ "(")
           (dprint (first x))
           (pr-rest (rest x))
           (princ ")")
           x)))

(defun pr-rest (x)
  (princ " . ")
  (dprint x))
```

**Answer 3.4** Use the same `dprint` function defined in the last exercise, but change `pr-rest`.

```lisp
(defun pr-rest (x)
  (cond ((null x))
        ((atom x) (princ " . ") (princ x))
        (t (princ " ") (dprint (first x)) (pr-rest (rest x)))))
```

**Answer 3.5** We will keep a data base called `*db*`.
The data base is organized into a tree structure of nodes.
Each node has three fields: the name of the object it represents, a node to go to if the answer is yes, and a node for when the answer is no.
We traverse the nodes until we either get an "it" reply or have to give up.
In the latter case, we destructively modify the data base to contain the new information.

```lisp
(defstruct node
  name
  (yes nil)
  (no nil))

(defvar *db*
  (make-node :name 'animal
             :yes (make-node :name 'mammal)
             :no (make-node
                   :name 'vegetable
                   :no (make-node :name 'mineral))))


(defun questions (&optional (node *db*))
  (format t "~&Is it a ~a? " (node-name node))
  (case (read)
    ((y yes) (if (not (null (node-yes node)))
                 (questions (node-yes node))
                 (setf (node-yes node) (give-up))))
    ((n no)  (if (not (null (node-no node)))
                 (questions (node-no node))
                 (setf (node-no node) (give-up))))
    (it 'aha!)
    (t (format t "Reply with YES, NO, or IT if I have guessed it.")
       (questions node))))

(defun give-up ()
  (format t "~&I give up - what is it? ")
  (make-node :name (read)))
```

Here it is used:

```lisp
> (questions)
Is it a ANIMAL? yes
Is it a MAMMAL? yes
I give up - what is it? bear
#S(NODE :NAME BEAR)

> (questions)
Is it a ANIMAL? yes
Is it a MAMMAL? no
I give up - what is it? penguin
#S(NODE :NAME PENGUIN)

> (questions)
Is it a ANIMAL? yes
Is it a MAMMAL? yes
Is it a BEAR? it
AHA!
```

**Answer 3.6** The value is (`LOCAL-A LOCAL-B LOCAL-B GLOBAL-A LOCAL-B`).

The `let` form binds `a` lexically and `*b*` dynamically, so the references to `a` and `*b*` (including the reference to `*b*` within `fn`) all get the local values.
The function `symbol-value` always treats its argument as a special variable, so it ignores the lexical binding for a and returns the global binding instead.
However, the `symbol-value` of `*b*` is the local dynamic value.

**Answer 3.7** There are two good reasons: First, it makes it faster to search through the argument list: just search until you find the key, not all the way to the end.
Second, in the case where you want to override an existing keyword and pass the argument list on to another function, it is cheaper to `cons` the new keyword/value pair on the front of a list than to append it to the end of a list.

**Answer 3.9**

```lisp
(defun length-r (list)
  (reduce #'+ (mapcar #'(lambda (x) 1) list)))
```

or more efficiently:

```lisp
(defun length-r (list)
  (reduce #'(lambda (x y) (+ x 1)) list
          :initial-value 0))
```

or, with an ANSI-compliant Common Lisp, you can specify a `:` key

```lisp
(defun length-r (list)
  (reduce #'+ list :key #'(lambda (x) 1)))
```

**Answer 3.12** `(format t "~@(~{~a~^ ~).~)" '(this is a test))`

----------------------

<a id="fn03-1"></a>
[[1]](#tfn03-1) Association lists are covered in section 3.6.

<a id="fn03-2"></a>
[[2]](#tfn03-2) In mathematics, a function must associate a unique output value with each input value.

<a id="fn03-3"></a>
[[3]](#tfn03-3) A *package* is a symbol table: a mapping between strings and the symbols they name.<|MERGE_RESOLUTION|>--- conflicted
+++ resolved
@@ -611,11 +611,7 @@
 | `(delete 1 y)` | => `(2 3)` | omit matching elements |
 | `(find 2 y)` | => `2` | find first element that matches |
 | `(position 'a x)` | => 0 | find index of element in sequence |
-<<<<<<< HEAD
-| `(reduce #'+ y)` | =>  `6` | apply function to successive elements |
-=======
 | `(reduce #'+ y)` | => `6` | apply function to successive elements |
->>>>>>> 948ba67b
 | `(remove 2 y)` | => (1 `3)` | like `delete`, but makes a new copy |
 | `(substitute 4 2 y)` | => `(1 4 3)` | replace elements with new ones |
 
@@ -2189,11 +2185,7 @@
 The sequence functions include `remove`, `remove-if`, `position,` and `find`.
 The most common type of sequence is the list, but strings and vectors can also be used as sequences.
 A sequence function performs some action repeatedly for some elements of a sequence.
-<<<<<<< HEAD
-The default is to go through the sequence from beginning to end, but the reverse order can be specified with : `from-end t,` and a subsequence can be specified by supplying a number for the : `start` or : `end` keyword.
-=======
-The default is to go through the sequence from beginning to end, but the reverse order can be specified with `:from-end t,` and a subsequence can be specifed by supplying a number for the `:start` or `:end` keyword.
->>>>>>> 948ba67b
+The default is to go through the sequence from beginning to end, but the reverse order can be specified with `:from-end t` and a subsequence can be specifed by supplying a number for the `:start` or `:end` keyword.
 The first element of a sequence is numbered 0, not 1, so be careful.
 
 As an example of keyword parameters, suppose we wanted to write sequence functions that are similar to `find` and `find-if`, except that they return a list of all matching elements rather than just the first matching element.
