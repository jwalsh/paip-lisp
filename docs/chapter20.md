--- conflicted
+++ resolved
@@ -262,13 +262,8 @@
   (funcall (get arrow 'rule-function) head body))
 ```
 
-<<<<<<< HEAD
-As an example of a rule function, the arrow : - will be used to represent normal Prolog clauses.
-That is, the form (`rule` *head : - body*) will be equivalent to (<- *head body).*
-=======
 As an example of a rule function, the arrow `:-` will be used to represent normal Prolog clauses.
-That is, the form (`rule` *head :- body*) will be equivalent to `(<-` *head body).*
->>>>>>> c1dfb88d
+That is, the form (`rule` *head* `:-` *body*) will be equivalent to (`<-` *head body*).
 
 ```lisp
 (setf (get ':- 'rule-function)
